##Copyright (C) 2023, Advanced Micro Devices, Inc.##

cmake_minimum_required(VERSION 3.15.0)

if(WIN32)
	project(AOCL-LibFLAME-Win)
elseif(UNIX)
	project(flame)
else()
	message( FATAL_ERROR "OS Undetected")
endif()

if(WIN32)
	SET(CMAKE_EXT_BLAS_LIBRARY_DEPENDENCY_PATH "${CMAKE_SOURCE_DIR}/bin/Release" CACHE STRING "AOCL-BLIS library path name")
	SET(EXT_BLAS_LIBNAME "AOCL-LibBlis-Win-MT-dll.lib" CACHE STRING "AOCL-BLIS library name")
	SET(OpenMP_libomp_LIB "C:/Program Files/LLVM/lib/libomp.lib" CACHE STRING "openmp library path")
	SET(LIBAOCLUTILS_LIBRARY_PATH "" CACHE STRING "AOCLUtils library name")
	SET(LIBAOCLUTILS_INCLUDE_PATH "" CACHE STRING "AOCLUtils library header files path")
endif()

message(STATUS "External blas library Path : ${CMAKE_EXT_BLAS_LIBRARY_DEPENDENCY_PATH}")
message(STATUS "External blas library name : ${EXT_BLAS_LIBNAME}")
SET(LF_ISA_CONFIG "AVX2" CACHE STRING "LibFlame Instruction set architecture Configuration")

#gccopenmp
if(WIN32)
	SET(OpenMP_libomp_LIBRARY "${OpenMP_libomp_LIB}" CACHE STRING "openmp library path")
endif()

message(STATUS "CMAKE_C_COMPILER_ID: ${CMAKE_C_COMPILER_ID}")
message(STATUS "C compiler version: ${CMAKE_C_COMPILER_VERSION}")


#set the output directory path for windows and Linux
set (CMAKE_ARCHIVE_OUTPUT_DIRECTORY "${CMAKE_SOURCE_DIR}/lib")
set (CMAKE_LIBRARY_OUTPUT_DIRECTORY "${CMAKE_SOURCE_DIR}/lib")
set (CMAKE_RUNTIME_OUTPUT_DIRECTORY "${CMAKE_SOURCE_DIR}/bin")
# Added for debugging purpose
set(CMAKE_VERBOSE_MAKEFILE OFF)

if(WIN32)
	set (PYTHON_EXE "python")
else()
	set (PYTHON_EXE "python3")
endif()
### Making LF_ISA_CONFIG case insensitive ###
string(TOLOWER "${LF_ISA_CONFIG}" lf_isa_config_lower)

if ("${lf_isa_config_lower}" STREQUAL "none" OR "${lf_isa_config_lower}" STREQUAL "avx" OR "${lf_isa_config_lower}" STREQUAL "avx2" OR "${lf_isa_config_lower}" STREQUAL "avx512" OR "${lf_isa_config_lower}" STREQUAL "auto")
   message("Machine ISA configuration set to ${LF_ISA_CONFIG}")
else()
   message(FATAL_ERROR "Machine ISA configuration error, valid values are AVX, AVX2, AVX512 and auto")
endif()

if (${lf_isa_config_lower} STREQUAL "auto")
    set(AUTO_CONFIG_PY "${CMAKE_SOURCE_DIR}/build/auto_config.py")
    # Run python script to find the architecture family name
    execute_process(
          COMMAND ${PYTHON_EXE} ${AUTO_CONFIG_PY}
          RESULT_VARIABLE CMD_RESULT
          OUTPUT_VARIABLE CMD_OUTPUT
          OUTPUT_STRIP_TRAILING_WHITESPACE)
    message( STATUS "Auto configuring the family :" ${CMD_OUTPUT})
    if(${CMD_OUTPUT} STREQUAL "zen" OR ${CMD_OUTPUT} STREQUAL "zen2" OR ${CMD_OUTPUT} STREQUAL "zen3")
      set(lf_isa_config_lower "avx2") 
    elseif(${CMD_OUTPUT} STREQUAL "zen4")
      set(lf_isa_config_lower "avx512")
    else()
      set(lf_isa_config_lower "none")
    endif()
endif ()
message("LF_ISA_CONFIG selected:${LF_ISA_CONFIG}")
#set AOCL Utilities library path values
set(LIBAOCLUTILS_PROJECT "libaoclutils")
set(LIBAOCLUTILS_INSTALL_DIR_NAME "install-aoclutils")
set(LIBAOCLUTILS_GIT_URL "https://github.com/amd/aocl-utils.git" CACHE STRING "libaoclutils repository URL to be used")
set(LIBAOCLUTILS_GIT_TAG "4.1" CACHE STRING "libaoclutils repository tag to be used")

if(UNIX)
	set(LIBAOCLUTILS_SHAREDLIB "libaoclutils.so")
	set(LIBAOCLUTILS_STATICLIB "libaoclutils.a")
else()
	set(LIBAOCLUTILS_SHAREDLIB "libaoclutils.dll")
	set(LIBAOCLUTILS_STATICLIB "libaoclutils_static.lib")
endif ()

#enabling the configuration options
option (ENABLE_AMD_OPT "Enable AMD optimized path" OFF)
option (ENABLE_AMD_COMMON_FLAGS "Enable AMD FLAGS internally enables ENABLE_BLAS_EXT_GEMMT, ENABLE_AMD_OPT, ENABLE_BUILTIN_LAPACK2FLAME, ENABLE_EXT_LAPACK_INTERFACE, ENABLE_MULTITHREADING" OFF)
# hiding this option form cmake gui
mark_as_advanced(ENABLE_AMD_COMMON_FLAGS)
option (ENABLE_AMD_FLAGS "Enable AMD FLAGS internally enables ENABLE_AMD_COMMON_FLAGS" OFF)
option (ENABLE_AMD_AOCC_FLAGS "Enable AMD FLAGS internally enables Enable AMD FLAGS internally enables ENABLE_AMD_COMMON_FLAGS, ENABLE_F2C_DOTC, ENABLE_VOID_RETURN_COMPLEX_FUNCTION" OFF)
# Since AOCC isn't used in windows hiding this option form cmake gui
if(WIN32)
	mark_as_advanced(ENABLE_AMD_AOCC_FLAGS)
endif()
option (ENABLE_AOCL_BLAS "Enables tight coupling with AOCL-BLAS library in order to use AOCL-BLAS internal routines" OFF)
option (ENABLE_ILP64 "Enable ILP64" OFF)
option (ENABLE_UPPERCASE "Enable uppercase API's" OFF)
option (ENABLE_WRAPPER "Enable wrapper code" ON)
option (INCLUDE_LAPACKE "INCLUDE LAPACKE Code" ON)
option (BUILD_SHARED_LIBS "Building shared Library" ON)
option (BUILD_TEST "Building aoclflaprogress and main test directory" OFF)
option (BUILD_LEGACY_TEST "Building legacy test directory" OFF)
option (BUILD_NETLIB_TEST "Building test directory" OFF)
option (ENABLE_NON_CRITICAL_CODE "Enable non-critical" ON)
option (ENABLE_BUILTIN_LAPACK2FLAME "lapack2flame library" OFF)
option (ENABLE_BUILTIN_BLAS "Built-in blas library" OFF)
option (ENABLE_BLIS1_USE_OF_FLA_MALLOC "Enable use of FLA-MALLOC" ON)
option (ENABLE_EXT_LAPACK_SUBPROBLEMS "Enable external lapack for subproblems" OFF)
option (ENABLE_EXT_LAPACK_INTERFACE "Enable external lapack interface" OFF)
option (ENABLE_BLAS3_FRNTEND_CNTL_TREES "Uses control trees" OFF)
option (ENABLE_PORTABLE_TIMER "Uses portable timer" ON)
option (ENABLE_INTERNAL_ERROR_CHECKING "Enable internal checking levels" ON)
set (ERROR_CHECKING_LEVEL 2) #1-Minimal error cheking 2-full error cheking 3-no error cheking
option (ENABLE_MEMLK_CNTR "Enable memory leak counter" OFF)
option (ENABLE_MULTITHREADING "Enables multithreading" ON)
#option (ENABLE_OPENMP "Enables Threading model as Openmp" OFF)
option (ENABLE_SUPER_MATRIX "Enable super matrix" OFF)
option (ENABLE_CBLAS_INTERFACES "Enable cblas interfaces" OFF)
option (ENABLE_GOTO_INTERFACES "Enable goto interfaces" OFF)
option (ENABLE_DEFAULT_BLKSZ "Enable default blocksize" OFF)
if (ENABLE_DEFAULT_BLKSZ)
    set (FLA_DEFAULT_M_BLKSZ 128)
    set (FLA_DEFAULT_N_BLKSZ 128)
    set (FLA_DEFAULT_K_BLKSZ 128)
endif ()
option (ENABLE_MEMORY_ALIGNMENT "Align Dynamic memory boundary" OFF)
option (ENABLE_LIDM_ALIGNMENT "Enable leading dimension alignment" OFF)
option (ENABLE_AUTODETECT_F77_UNDERSCORING "Enable autodetect F77 Underscore" OFF)
option (ENABLE_UPPERCASE_BLAS "Enable invocation of Blas with Flame" OFF)
option (ENABLE_UPPERCASE_LAPACK "Enable invocation of Lapack with Flame" OFF)
option (ENABLE_GPU "Enable gpu advantage" OFF)
option (ENABLE_XBLAS "Enable xblas API's" OFF)
option (ENABLE_F2C_DOTC "Enable invoking Complex datatype BLAS functions DOTC and DOTU using Fortran To C calling convention with void return instead of complex return type" OFF)
option (ENABLE_VOID_RETURN_COMPLEX_FUNCTION "Enable 'void' return instead of complex return type for libFLAME functions such as cladiv/zladiv that by default have complex return type" OFF)
option (ENABLE_SET_LIB_VERSION "Set library version" OFF)
option (ENABLE_BLAS_EXT_GEMMT "Enable BLAS GEMMT Usage" ON)
set(ENABLE_AOCL_DTL OFF CACHE STRING "Enable DTL Usage. USE with Option ALL to Enable both Trace and Log, TRACE to enable Trace, and LOG to ENABLE only Input Logging ")
set_property(CACHE ENABLE_AOCL_DTL PROPERTY STRINGS TRACE_AND_LOG TRACE LOG OFF )
option (ENABLE_EMBED_AOCLUTILS "Enables embedding aocl-utils library in AOCL-LAPACK" OFF)

message(STATUS "CMAKE_BUILD_TYPE : ${CMAKE_BUILD_TYPE}")
if(WIN32)
    set (ENABLE_WINDOWS_BUILD "Enables windows build " ON)
    message(STATUS "ENABLE_WINDOWS_BUILD : ${ENABLE_WINDOWS_BUILD}")
    cmake_policy(SET CMP0091 NEW)
    if(BUILD_SHARED_LIBS)
       set(CMAKE_MSVC_RUNTIME_LIBRARY "MultiThreaded$<$<CONFIG:Debug>:Debug>DLL")
    else()
       set(CMAKE_MSVC_RUNTIME_LIBRARY "MultiThreaded$<$<CONFIG:Debug>:Debug>")
    endif()
endif()
set(AOCL_ROOT "" CACHE STRING "AOCL-BLAS installation path")

if (ENABLE_AOCL_BLAS)
       message(STATUS "AOCL-BLAS library linking option selected")
       include(cmake/find_aocl-blas.cmake)
endif()

<<<<<<< HEAD
SET(ENABLE_SIMD_FLAGS "AVX2" CACHE STRING "Set compiler SIMD flags")
SET_PROPERTY(CACHE ENABLE_SIMD_FLAGS PROPERTY STRINGS none SSE2 AVX AVX2)
=======
>>>>>>> da18bca7

message(STATUS "checking SIMD  ")
if(WIN32)
	if(${lf_isa_config_lower} STREQUAL "avx512")
	add_definitions(/arch:AVX512)
	elseif(${lf_isa_config_lower} STREQUAL "avx2" OR ${lf_isa_config_lower} STREQUAL "avx")
	add_definitions(/arch:AVX2)
	else()
	message(STATUS "No ISA flag set")
	endif()
elseif(UNIX)
	set(COMPILER_OPTIMIZATION_FLAGS	"-mtune=native -O3")
	if(${lf_isa_config_lower} STREQUAL "avx512")
		set(COMPILER_OPTIMIZATION_FLAGS	"${COMPILER_OPTIMIZATION_FLAGS} -mavx512f -mfma")
	elseif(${lf_isa_config_lower} STREQUAL "avx2" OR ${lf_isa_config_lower} STREQUAL "avx")
		set(COMPILER_OPTIMIZATION_FLAGS	"${COMPILER_OPTIMIZATION_FLAGS} -mavx2 -mfma")
	else()
		message(STATUS "No ISA flag set")
	endif()
	set(CMAKE_C_FLAGS "${CMAKE_C_FLAGS} ${COMPILER_OPTIMIZATION_FLAGS}")
else()
	message(STATUS "OS UNKNOWN CANNOT SET SIMD")
endif()

if(ENABLE_GCOV)
	set(CMAKE_CXX_OUTPUT_EXTENSION_REPLACE ON)
	add_definitions(--coverage)
	set(CMAKE_EXE_LINKER_FLAGS "${CMAKE_EXE_LINKER_FLAGS} --coverage")
	set(CMAKE_C_FLAGS "${CMAKE_C_FLAGS} -fprofile-arcs -ftest-coverage")
endif()

#Adding PIC flag and other flags
if(UNIX)
	SET(COMPILER_DEBUG_FLAG "-g0")
	set(GCC_WARNING_FLAGS "-Wall -Wno-comment")
	set(COMPILER_LANGUAGE_FLAGS " -std=c11 -D_GNU_SOURCE -Wno-unused-function -Wno-parentheses -Wfatal-errors ")
	set(CMAKE_C_FLAGS "${CMAKE_C_FLAGS} ${COMPILER_DEBUG_FLAG} ${GCC_WARNING_FLAGS} ${COMPILER_LANGUAGE_FLAGS}")
	add_compile_options(-fPIC)
endif()

#Temporary hack for Clang. Enable -Wno-error=implicit-function-declaration
#and -Wno-error=incompatible-function-pointer-types
if (CMAKE_CXX_COMPILER_ID STREQUAL "Clang")
	set(CMAKE_C_FLAGS "${CMAKE_C_FLAGS} -Wno-error=implicit-function-declaration -Wno-error=incompatible-function-pointer-types")
endif ()

# Adding missing Macros
if(UNIX)
	set(FLA_PORTABLE_TIMER_IS_CLOCK_GETTIME TRUE)
	set(FLA_VECTOR_INTRINSIC_TYPE TRUE)
	set(HAVE_ASSERT_H TRUE)
	set(HAVE_FCNTL_H TRUE)
	set(HAVE_INTTYPES_H TRUE)
	set(HAVE_LIBM TRUE)
	set(HAVE_MATH_H TRUE)
	set(HAVE_MEMORY_H TRUE)
	set(HAVE_SIGNAL_H TRUE)
	set(HAVE_STDINT_H TRUE)
	set(HAVE_STDLIB_H TRUE)
	set(HAVE_STRINGS_H TRUE)
	set(HAVE_STRING_H TRUE)
	set(HAVE_SYS_STAT_H TRUE)
	set(HAVE_SYS_TIME_H TRUE)
	set(HAVE_SYS_TYPES_H TRUE)
	set(HAVE_UNISTD_H TRUE)
	set(PROTOTYPES TRUE)
	set(STDC_HEADERS TRUE)
	set(TIME_WITH_SYS_TIME TRUE)
	set(_GNU_SOURCE TRUE)
	set(__PROTOTYPES TRUE)
endif()

# ENABLE AOCL Trace , Log and Dump form CMAKE
if(ENABLE_AOCL_DTL)
	message(STATUS "ENABLE_AOCL_DTL : ${ENABLE_AOCL_DTL}")
	if(ENABLE_AOCL_DTL STREQUAL "ALL" OR ENABLE_AOCL_DTL STREQUAL "TRACE_AND_LOG" )
		set(LF_AOCL_DTL_TRACE_ENABLE 1)
		set(LF_AOCL_DTL_LOG_ENABLE 1)
	elseif(ENABLE_AOCL_DTL STREQUAL "TRACE")
		set(LF_AOCL_DTL_TRACE_ENABLE 1)
	elseif(ENABLE_AOCL_DTL STREQUAL "LOG")
		set(LF_AOCL_DTL_LOG_ENABLE 1)
	else()
	message(FATAL_ERROR "INVALID PARAM for -DENABLE_AOCL_DTL=${ENABLE_AOCL_DTL} \n PLEASE PASS \n \
	 1. \"ALL\" to ENABLE TRACE and LOG \n \
	 2. \"TRACE\" to ENABLE TRACE and \n \
	 3. \"LOG\" to ENABLE LOG \n \
	 4. \"OFF\" to Disable trace and log ")
	endif()
endif()

if(ENABLE_AMD_FLAGS)
	set(ENABLE_AMD_COMMON_FLAGS TRUE)
	if(WIN32)
	# Since windows uses only enable AMD flags
		set (ENABLE_F2C_DOTC TRUE)
		set (ENABLE_VOID_RETURN_COMPLEX_FUNCTION TRUE)
	endif()
	message(STATUS "Enabled ENABLE_AMD_FLAGS : ${ENABLE_AMD_FLAGS}")
endif()

if(ENABLE_AMD_AOCC_FLAGS)
	# time.h requires std=c11 when compiling with AOCC otherwise we get compilation issues
	if(ENABLE_AOCL_DTL)
		set	(CMAKE_C_STANDARD 11)
		set	(CMAKE_C_FLAGS "${CMAKE_C_FLAGS} -std=c11")
	endif()
    set (ENABLE_AMD_COMMON_FLAGS TRUE)
    set (ENABLE_F2C_DOTC TRUE)
    set (ENABLE_VOID_RETURN_COMPLEX_FUNCTION TRUE)
	message(STATUS "Enabled ENABLE_AMD_AOCC_FLAGS : ${ENABLE_AMD_AOCC_FLAGS}")
endif()

if(ENABLE_AMD_COMMON_FLAGS)
    if(ENABLE_BLAS_EXT_GEMMT)
    	set (ENABLE_BLAS_EXT_GEMMT TRUE)
    endif ()
    set (ENABLE_AMD_OPT TRUE)
    set (ENABLE_BUILTIN_LAPACK2FLAME TRUE)
    set (ENABLE_EXT_LAPACK_INTERFACE TRUE)
    if(ENABLE_MULTITHREADING)
    	set (ENABLE_MULTITHREADING TRUE)
    	set (MULTITHREADING_MODEL 1)
		set(FLA_MULTITHREADING_MODEL 1)
    endif ()
	message(STATUS "Enabled ENABLE_AMD_COMMON_FLAGS : ${ENABLE_AMD_COMMON_FLAGS}")
endif()

# STATUS of AMD/AOCC FLAGS
message(STATUS "Enabled ENABLE_BLAS_EXT_GEMMT : ${ENABLE_BLAS_EXT_GEMMT} ")
message(STATUS "Enabled ENABLE_AMD_OPT : ${ENABLE_AMD_OPT} ")
message(STATUS "Enabled ENABLE_BUILTIN_LAPACK2FLAME : ${ENABLE_BUILTIN_LAPACK2FLAME} ")
message(STATUS "Enabled ENABLE_EXT_LAPACK_INTERFACE : ${ENABLE_EXT_LAPACK_INTERFACE} ")
message(STATUS "Enabled ENABLE_F2C_DOTC : ${ENABLE_F2C_DOTC} ")
message(STATUS "Enabled ENABLE_VOID_RETURN_COMPLEX_FUNCTION	: ${ENABLE_VOID_RETURN_COMPLEX_FUNCTION} ")
message(STATUS "Enabled ENABLE_MULTITHREADING : ${ENABLE_MULTITHREADING} ")
message(STATUS "Enabled MULTITHREADING_MODEL : ${MULTITHREADING_MODEL} ")

if(ENABLE_MULTITHREADING)
    set (ENABLE_OPENMP TRUE)
endif()
message(STATUS "Enabled ENABLE_OPENMP : ${ENABLE_OPENMP} ")

if(ENABLE_UPPERCASE)
add_definitions(-DBLIS1_ENABLE_UPPERCASE_F77)
add_definitions(-DUPPER)
elseif(NOT ENABLE_UPPERCASE)
add_definitions(-DNOCHANGE)
endif()

if (ENABLE_WRAPPER)
set(FLA_ENABLE_EXTRA_SYMBOLS TRUE)
add_definitions(-DFLA_ENABLE_EXTRA_SYMBOLS)
else()
   if(ENABLE_UPPERCASE)
      add_definitions(-DBLIS1_ENABLE_UPPERCASE_F77)
      add_definitions(-DUPPER)
   elseif(NOT ENABLE_UPPERCASE)
      add_definitions(-DNOCHANGE)
   endif()
endif()

if(ENABLE_XBLAS)
add_definitions(-DFLA_ENABLE_XBLAS)
endif()
if (ENABLE_NON_CRITICAL_CODE)
	set (FLA_ENABLE_NON_CRITICAL_CODE TRUE)
endif ()

if(NOT BUILD_SHARED_LIBS)
add_definitions(-DLIBFLAME_IS_BUILDING_LIBRARY)
endif()

if (ENABLE_BUILTIN_BLAS)
    set (FLA_ENABLE_BUILTIN_BLAS TRUE)
endif ()

if (ENABLE_BLIS1_USE_OF_FLA_MALLOC)
    set (FLA_ENABLE_BLIS1_USE_OF_FLA_MALLOC TRUE)
endif ()
if (ENABLE_BUILTIN_LAPACK2FLAME)
    set (FLA_ENABLE_LAPACK2FLAME TRUE)
endif ()

if (ENABLE_EXT_LAPACK_SUBPROBLEMS)
    if (ENABLE_BUILTIN_LAPACK2)
        message (FATAL_ERROR "Configuring libflame to enable \
            external-lapack-for-subproblems with lapack2flame \
            is not allowed")
    elseif (ENABLE_EXT_LAPACK_INTERFACE)
	set(FLA_ENABLE_EXTERNAL_LAPACK_INTERFACES TRUE)
	set(FLA_ENABLE_EXTERNAL_LAPACK_FOR_SUBPROBLEMS TRUE)
    else ()
        message (FATAL_ERROR "Configuring libflame to enable \
            external-lapack-for-subproblems without \
            external-lapack-interfaces is not allowed")
    endif ()
endif ()

if (ENABLE_EXT_LAPACK_INTERFACE)
	set(FLA_ENABLE_EXTERNAL_LAPACK_INTERFACES TRUE)
endif ()


if (ENABLE_BLAS3_FRNTEND_CNTL_TREES)
	set(FLA_ENABLE_BLAS3_FRONT_END_CNTL_TREES TRUE)
endif ()

if (ENABLE_WINDOWS_BUILD)
	set(FLA_ENABLE_WINDOWS_BUILD TRUE)
endif ()

if (ENABLE_PORTABLE_TIMER)
    set (FLA_ENABLE_PORTABLE_TIMER TRUE)
endif ()

if (ENABLE_INTERNAL_ERROR_CHECKING)
    set (FLA_ENABLE_INTERNAL_ERROR_CHECKING TRUE)
    set (FLA_INTERNAL_ERROR_CHECKING_LEVEL TRUE)
endif ()

if (ENABLE_MEMLK_CNTR)
    set (FLA_ENABLE_MEMORY_LEAK_COUNTER TRUE)
endif ()

if (ENABLE_MULTITHREADING)
    if (ENABLE_AMD_FLAGS OR ENABLE_AMD_AOCC_FLAGS)
	set (FLA_OPENMP_MULTITHREADING TRUE)
	add_definitions(-DFLA_OPENMP_MULTITHREADING)
	message(STATUS "Enabled FLA_OPENMP_MULTITHREADING : ${FLA_OPENMP_MULTITHREADING} ")
    else ()
    	set (FLA_ENABLE_MULTITHREADING TRUE)
	add_definitions(-DFLA_ENABLE_MULTITHREADING)
	message(STATUS "Enabled FLA_ENABLE_MULTITHREADING : ${FLA_ENABLE_MULTITHREADING} ")
    endif ()

    if (ENABLE_OPENMP)
		set (MULTITHREADING_MODEL 1)
		set (FLA_MULTITHREADING_MODEL TRUE)
		add_definitions(-DFLA_MULTITHREADING_MODEL)
		if(NOT EXT_OPENMP_PATH)
			find_package(OpenMP)
			if (OPENMP_FOUND)
					set(CMAKE_C_FLAGS "${CMAKE_C_FLAGS} ${OpenMP_C_FLAGS}")
					set(CMAKE_CXX_FLAGS "${CMAKE_CXX_FLAGS} ${OpenMP_CXX_FLAGS}")
					set(CMAKE_EXE_LINKER_FLAGS "${CMAKE_EXE_LINKER_FLAGS} ${OpenMP_EXE_LINKER_FLAGS}")
					message(STATUS "Enabled ENABLE_OPENMP : ${ENABLE_OPENMP} ")
			else ()
					message (FATAL_ERROR "Openmp Not Found")
			endif ()
		endif()
    endif ()
endif ()

if (ENABLE_SUPER_MATRIX)
	set(FLA_ENABLE_SUPERMATRIX TRUE)
endif ()

if (ENABLE_GOTO_INTERFACES)
	set(FLA_ENABLE_GOTO_INTERFACES TRUE)
endif ()

if (ENABLE_CBLAS_INTERFACES)
	set(FLA_ENABLE_CBLAS_INTERFACES TRUE)
endif ()

if (ENABLE_DEFAULT_BLKSZ)
    if (ENABLE_GOTO_INTERFACES)
        message (FATAL_ERROR "Configuring libflame to enable \
            defaultblocksize with goto interfaces is not allowed")
    endif ()
	set (FLA_DEFAULT_M_BLOCKSIZE TRUE)
    set (FLA_DEFAULT_N_BLOCKSIZE TRUE)
    set (FLA_DEFAULT_K_BLOCKSIZE TRUE)
endif ()

if (ENABLE_MEMORY_ALIGNMENT)
    set (FLA_ENABLE_MEMORY_ALIGNMENT TRUE)
    set (FLA_MEMORY_ALIGNMENT_BOUNDARY TRUE)
endif ()

if (ENABLE_LIDM_ALIGNMENT)
    set (FLA_ENABLE_LDIM_ALIGNMENT TRUE)
endif ()

if (ENABLE_AUTODETECT_F77_UNDERSCORING)
    set (FLA_ENABLE_AUTODETECT_F77_UNDERSCORING TRUE)
    set (FLA_F77_UNDERSCORE TRUE)
    set (FLA_F77_EXTRA_UNDERSCORE TRUE)
endif ()

if (ENABLE_UPPERCASE_BLAS)
    set (FLA_ENABLE_UPPERCASE_BLAS TRUE)
endif ()

if (ENABLE_UPPERCASE_LAPACK)
    set (FLA_ENABLE_UPPERCASE_LAPACK TRUE)
endif ()

if (ENABLE_GPU)
        set (FLA_ENABLE_GPU  TRUE)
endif ()

if(BUILD_SHARED_LIBS AND ENABLE_WINDOWS_BUILD)
  set (WINDOWS_FLA_SHARED_BUILD TRUE)
  add_compile_definitions(WINDOWS_FLA_SHARED_BUILD=1)
endif()

if(BUILD_LEGACY_TEST)
	if(WIN32)
		add_compile_definitions(WINDOWS_FLA_TEST=1)
	endif()
endif()

if (NOT ENABLE_AOCL_BLAS)
add_definitions(-DBLIS1_FROM_LIBFLAME)
endif()

add_definitions(-DLAPACK_COMPLEX_STRUCTURE)

if(WIN32)
	add_definitions(-DBLIS1_ENABLE_WINDOWS_BUILD)
endif()

add_definitions(-DHAVE_LAPACK_CONFIG_H)
add_definitions(-DFLA_ENABLE_LAPACK2FLAME)

if(ENABLE_BLAS_EXT_GEMMT)
	set(FLA_ENABLE_BLAS_EXT_GEMMT TRUE)
endif()

if(ENABLE_F2C_DOTC)
	set(FLA_ENABLE_F2C_DOTC TRUE)
	add_definitions(-DFLA_ENABLE_F2C_DOTC=1)
endif()

if(ENABLE_VOID_RETURN_COMPLEX_FUNCTION)
	set(FLA_ENABLE_VOID_RETURN_COMPLEX_FUNCTION TRUE)
	add_definitions(-DFLA_ENABLE_VOID_RETURN_COMPLEX_FUNCTION)
	message(STATUS "Enabled FLA_ENABLE_VOID_RETURN_COMPLEX_FUNCTION : ${ENABLE_VOID_RETURN_COMPLEX_FUNCTION} ")
endif()

if(ENABLE_ILP64)
	set(FLA_ENABLE_ILP64 TRUE)
	add_definitions(-DFLA_ENABLE_ILP64=1)
	message(STATUS "Enabled FLA_ENABLE_ILP64 : ${ENABLE_ILP64} ")
endif()

if(ENABLE_AMD_OPT)
	set(FLA_ENABLE_AMD_OPT TRUE)
	add_definitions(-DFLA_ENABLE_AMD_OPT)
	message(STATUS "Enabled FLA_ENABLE_AMD_OPT : ${ENABLE_AMD_OPT} ")
endif()

if(ENABLE_SET_LIB_VERSION)
	add_definitions(-DFLA_LIBFLAME_VERSION=${ENABLE_SET_LIB_VERSION})
else ()
	string(TIMESTAMP TODAY "%Y%m%d")
	file (STRINGS "so_version" VERSION_TEXT)
	list(GET VERSION_TEXT 0 MAJOR_VERSION)
	list(GET VERSION_TEXT 1 MINOR_VERSION)
	if(UNIX)
	set(FLA_LIBFLAME_VERSION TRUE)
	set( LIBRARY_VERSION "\"${MAJOR_VERSION}.${MINOR_VERSION}\tBuild\t${TODAY}\"")
	elseif(WIN32)
		set( LIBRARY_VERSION "${MAJOR_VERSION}.${MINOR_VERSION}\tBuild\t${TODAY}")
	endif()
	add_definitions(-DFLA_LIBFLAME_VERSION=${LIBRARY_VERSION})
endif()
#generates the FLA_config.h header file
if(WIN32)
	configure_file (cmake.config.h.in ${CMAKE_SOURCE_DIR}/windows/build/FLA_config.h @ONLY)
elseif(UNIX)
# As per the current build system
	configure_file(cmake.config.h.in ${CMAKE_SOURCE_DIR}/build/FLA_config.h @ONLY)
else()
	message(FATAL_ERROR " OS not found")
endif()

if(WIN32)
	set(CMAKE_C_FLAGS "${CMAKE_C_FLAGS} /MP")
endif()

#genreating the monolithic headers
find_package(PythonInterp REQUIRED)
if(WIN32)
	set (MK_HEADER_DIR_PATHS "${CMAKE_SOURCE_DIR}/windows/build")
elseif(UNIX)
	set(MK_HEADER_DIR_PATHS "${CMAKE_SOURCE_DIR}/build")
else()
	message(FATAL_ERROR "OS NOT DETECTED")
endif()
string (APPEND MK_HEADER_DIR_PATHS
	" ${CMAKE_SOURCE_DIR}/src/aocl_dtl/"
	" ${CMAKE_SOURCE_DIR}/src/base/flamec/include/"
	" ${CMAKE_SOURCE_DIR}/src/base/flamec/blis/include/"
	" ${CMAKE_SOURCE_DIR}/src/base/flamec/control/"
	" ${CMAKE_SOURCE_DIR}/src/base/flamec/control/init"
	" ${CMAKE_SOURCE_DIR}/src/base/flamec/blis/include/"
	" ${CMAKE_SOURCE_DIR}/src/base/flamec/control/"
	" ${CMAKE_SOURCE_DIR}/src/base/flamec/control/init/"
	" ${CMAKE_SOURCE_DIR}/src/base/flamec/hierarchy/include/"
	" ${CMAKE_SOURCE_DIR}/src/base/flamec/include/"
	" ${CMAKE_SOURCE_DIR}/src/base/flamec/supermatrix/gpu/include/"
    " ${CMAKE_SOURCE_DIR}/src/base/flamec/wrappers/base/wrapper/"
	" ${CMAKE_SOURCE_DIR}/src/base/flamec/supermatrix/include/"
	" ${CMAKE_SOURCE_DIR}/src/blas/1/axpy/front/flamec/"
	" ${CMAKE_SOURCE_DIR}/src/blas/1/axpy/vars/flamec/"
	" ${CMAKE_SOURCE_DIR}/src/blas/1/axpyt/c/flamec/"
	" ${CMAKE_SOURCE_DIR}/src/blas/1/axpyt/front/flamec/"
	" ${CMAKE_SOURCE_DIR}/src/blas/1/axpyt/h/flamec/"
	" ${CMAKE_SOURCE_DIR}/src/blas/1/axpyt/n/flamec/"
	" ${CMAKE_SOURCE_DIR}/src/blas/1/axpyt/t/flamec/"
	" ${CMAKE_SOURCE_DIR}/src/blas/1/copy/front/flamec/"
	" ${CMAKE_SOURCE_DIR}/src/blas/1/copy/vars/flamec/"
	" ${CMAKE_SOURCE_DIR}/src/blas/1/copyr/front/flamec/"
	" ${CMAKE_SOURCE_DIR}/src/blas/1/copyr/l/flamec/"
	" ${CMAKE_SOURCE_DIR}/src/blas/1/copyr/u/flamec/"
	" ${CMAKE_SOURCE_DIR}/src/blas/1/copyt/c/flamec/"
	" ${CMAKE_SOURCE_DIR}/src/blas/1/copyt/front/flamec/"
	" ${CMAKE_SOURCE_DIR}/src/blas/1/copyt/h/flamec/"
	" ${CMAKE_SOURCE_DIR}/src/blas/1/copyt/n/flamec/"
	" ${CMAKE_SOURCE_DIR}/src/blas/1/copyt/t/flamec/"
	" ${CMAKE_SOURCE_DIR}/src/blas/1/scal/front/flamec/"
	" ${CMAKE_SOURCE_DIR}/src/blas/1/scal/vars/flamec/"
	" ${CMAKE_SOURCE_DIR}/src/blas/1/scalr/front/flamec/"
	" ${CMAKE_SOURCE_DIR}/src/blas/1/scalr/l/flamec/"
	" ${CMAKE_SOURCE_DIR}/src/blas/1/scalr/u/flamec/"
	" ${CMAKE_SOURCE_DIR}/src/blas/2/gemv/front/flamec/"
	" ${CMAKE_SOURCE_DIR}/src/blas/2/gemv/h/flamec/"
	" ${CMAKE_SOURCE_DIR}/src/blas/2/gemv/n/flamec/"
	" ${CMAKE_SOURCE_DIR}/src/blas/2/gemv/t/flamec/"
	" ${CMAKE_SOURCE_DIR}/src/blas/2/trsv/front/flamec/"
	" ${CMAKE_SOURCE_DIR}/src/blas/2/trsv/lc/flamec/"
	" ${CMAKE_SOURCE_DIR}/src/blas/2/trsv/ln/flamec/"
	" ${CMAKE_SOURCE_DIR}/src/blas/2/trsv/lt/flamec/"
	" ${CMAKE_SOURCE_DIR}/src/blas/2/trsv/uc/flamec/"
	" ${CMAKE_SOURCE_DIR}/src/blas/2/trsv/un/flamec/"
	" ${CMAKE_SOURCE_DIR}/src/blas/2/trsv/ut/flamec/"
	" ${CMAKE_SOURCE_DIR}/src/blas/3/gemm/cc/flamec/"
	" ${CMAKE_SOURCE_DIR}/src/blas/3/gemm/ch/flamec/"
	" ${CMAKE_SOURCE_DIR}/src/blas/3/gemm/cn/flamec/"
	" ${CMAKE_SOURCE_DIR}/src/blas/3/gemm/ct/flamec/"
	" ${CMAKE_SOURCE_DIR}/src/blas/3/gemm/front/flamec/"
	" ${CMAKE_SOURCE_DIR}/src/blas/3/gemm/hc/flamec/"
	" ${CMAKE_SOURCE_DIR}/src/blas/3/gemm/hh/flamec/"
	" ${CMAKE_SOURCE_DIR}/src/blas/3/gemm/hn/flamec/"
	" ${CMAKE_SOURCE_DIR}/src/blas/3/gemm/ht/flamec/"
	" ${CMAKE_SOURCE_DIR}/src/blas/3/gemm/nc/flamec/"
	" ${CMAKE_SOURCE_DIR}/src/blas/3/gemm/nh/flamec/"
	" ${CMAKE_SOURCE_DIR}/src/blas/3/gemm/nn/flamec/"
	" ${CMAKE_SOURCE_DIR}/src/blas/3/gemm/nt/flamec/"
	" ${CMAKE_SOURCE_DIR}/src/blas/3/gemm/tc/flamec/"
	" ${CMAKE_SOURCE_DIR}/src/blas/3/gemm/th/flamec/"
	" ${CMAKE_SOURCE_DIR}/src/blas/3/gemm/tn/flamec/"
	" ${CMAKE_SOURCE_DIR}/src/blas/3/gemm/tt/flamec/"
	" ${CMAKE_SOURCE_DIR}/src/blas/3/hemm/front/flamec/"
	" ${CMAKE_SOURCE_DIR}/src/blas/3/hemm/ll/flamec/"
	" ${CMAKE_SOURCE_DIR}/src/blas/3/hemm/lu/flamec/"
	" ${CMAKE_SOURCE_DIR}/src/blas/3/hemm/rl/flamec/"
	" ${CMAKE_SOURCE_DIR}/src/blas/3/hemm/ru/flamec/"
	" ${CMAKE_SOURCE_DIR}/src/blas/3/her2k/front/flamec/"
	" ${CMAKE_SOURCE_DIR}/src/blas/3/her2k/lh/flamec/"
	" ${CMAKE_SOURCE_DIR}/src/blas/3/her2k/ln/flamec/"
	" ${CMAKE_SOURCE_DIR}/src/blas/3/her2k/uh/flamec/"
	" ${CMAKE_SOURCE_DIR}/src/blas/3/her2k/un/flamec/"
	" ${CMAKE_SOURCE_DIR}/src/blas/3/herk/front/flamec/"
	" ${CMAKE_SOURCE_DIR}/src/blas/3/herk/lh/flamec/"
	" ${CMAKE_SOURCE_DIR}/src/blas/3/herk/ln/flamec/"
	" ${CMAKE_SOURCE_DIR}/src/blas/3/herk/uh/flamec/"
	" ${CMAKE_SOURCE_DIR}/src/blas/3/herk/un/flamec/"
	" ${CMAKE_SOURCE_DIR}/src/blas/3/symm/front/flamec/"
	" ${CMAKE_SOURCE_DIR}/src/blas/3/symm/ll/flamec/"
	" ${CMAKE_SOURCE_DIR}/src/blas/3/symm/lu/flamec/"
	" ${CMAKE_SOURCE_DIR}/src/blas/3/symm/rl/flamec/"
	" ${CMAKE_SOURCE_DIR}/src/blas/3/symm/ru/flamec/"
	" ${CMAKE_SOURCE_DIR}/src/blas/3/syr2k/front/flamec/"
	" ${CMAKE_SOURCE_DIR}/src/blas/3/syr2k/ln/flamec/"
	" ${CMAKE_SOURCE_DIR}/src/blas/3/syr2k/lt/flamec/"
	" ${CMAKE_SOURCE_DIR}/src/blas/3/syr2k/un/flamec/"
	" ${CMAKE_SOURCE_DIR}/src/blas/3/syr2k/ut/flamec/"
	" ${CMAKE_SOURCE_DIR}/src/blas/3/syrk/front/flamec/"
	" ${CMAKE_SOURCE_DIR}/src/blas/3/syrk/ln/flamec/"
	" ${CMAKE_SOURCE_DIR}/src/blas/3/syrk/lt/flamec/"
	" ${CMAKE_SOURCE_DIR}/src/blas/3/syrk/un/flamec/"
	" ${CMAKE_SOURCE_DIR}/src/blas/3/syrk/ut/flamec/"
	" ${CMAKE_SOURCE_DIR}/src/blas/3/trmm/front/flamec/"
	" ${CMAKE_SOURCE_DIR}/src/blas/3/trmm/llc/flamec/"
	" ${CMAKE_SOURCE_DIR}/src/blas/3/trmm/llh/flamec/"
	" ${CMAKE_SOURCE_DIR}/src/blas/3/trmm/lln/flamec/"
	" ${CMAKE_SOURCE_DIR}/src/blas/3/trmm/llt/flamec/"
	" ${CMAKE_SOURCE_DIR}/src/blas/3/trmm/luc/flamec/"
	" ${CMAKE_SOURCE_DIR}/src/blas/3/trmm/luh/flamec/"
	" ${CMAKE_SOURCE_DIR}/src/blas/3/trmm/lun/flamec/"
	" ${CMAKE_SOURCE_DIR}/src/blas/3/trmm/lut/flamec/"
	" ${CMAKE_SOURCE_DIR}/src/blas/3/trmm/rlc/flamec/"
	" ${CMAKE_SOURCE_DIR}/src/blas/3/trmm/rlh/flamec/"
	" ${CMAKE_SOURCE_DIR}/src/blas/3/trmm/rln/flamec/"
	" ${CMAKE_SOURCE_DIR}/src/blas/3/trmm/rlt/flamec/"
	" ${CMAKE_SOURCE_DIR}/src/blas/3/trmm/ruc/flamec/"
	" ${CMAKE_SOURCE_DIR}/src/blas/3/trmm/ruh/flamec/"
	" ${CMAKE_SOURCE_DIR}/src/blas/3/trmm/run/flamec/"
	" ${CMAKE_SOURCE_DIR}/src/blas/3/trmm/rut/flamec/"
	" ${CMAKE_SOURCE_DIR}/src/blas/3/trsm/front/flamec/"
	" ${CMAKE_SOURCE_DIR}/src/blas/3/trsm/llc/flamec/"
	" ${CMAKE_SOURCE_DIR}/src/blas/3/trsm/llh/flamec/"
	" ${CMAKE_SOURCE_DIR}/src/blas/3/trsm/lln/flamec/"
	" ${CMAKE_SOURCE_DIR}/src/blas/3/trsm/llt/flamec/"
	" ${CMAKE_SOURCE_DIR}/src/blas/3/trsm/luc/flamec/"
	" ${CMAKE_SOURCE_DIR}/src/blas/3/trsm/luh/flamec/"
	" ${CMAKE_SOURCE_DIR}/src/blas/3/trsm/lun/flamec/"
	" ${CMAKE_SOURCE_DIR}/src/blas/3/trsm/lut/flamec/"
	" ${CMAKE_SOURCE_DIR}/src/blas/3/trsm/rlc/flamec/"
	" ${CMAKE_SOURCE_DIR}/src/blas/3/trsm/rlh/flamec/"
	" ${CMAKE_SOURCE_DIR}/src/blas/3/trsm/rln/flamec/"
	" ${CMAKE_SOURCE_DIR}/src/blas/3/trsm/rlt/flamec/"
	" ${CMAKE_SOURCE_DIR}/src/blas/3/trsm/ruc/flamec/"
	" ${CMAKE_SOURCE_DIR}/src/blas/3/trsm/ruh/flamec/"
	" ${CMAKE_SOURCE_DIR}/src/blas/3/trsm/run/flamec/"
	" ${CMAKE_SOURCE_DIR}/src/blas/3/trsm/rut/flamec/"
	" ${CMAKE_SOURCE_DIR}/src/lapack/dec/bsvd/ext/flamec/"
	" ${CMAKE_SOURCE_DIR}/src/lapack/dec/bsvd/front/flamec/"
	" ${CMAKE_SOURCE_DIR}/src/lapack/dec/bsvd/n/flamec/"
	" ${CMAKE_SOURCE_DIR}/src/lapack/dec/bsvd/v/flamec/"
	" ${CMAKE_SOURCE_DIR}/src/lapack/dec/chol/front/flamec/"
	" ${CMAKE_SOURCE_DIR}/src/lapack/dec/chol/l/flamec/"
	" ${CMAKE_SOURCE_DIR}/src/lapack/dec/chol/u/flamec/"
	" ${CMAKE_SOURCE_DIR}/src/lapack/dec/hevd/front/flamec/"
	" ${CMAKE_SOURCE_DIR}/src/lapack/dec/hevd/ln/flamec/"
	" ${CMAKE_SOURCE_DIR}/src/lapack/dec/hevd/lv/flamec/"
	" ${CMAKE_SOURCE_DIR}/src/lapack/dec/lu/incpiv/front/flamec/"
	" ${CMAKE_SOURCE_DIR}/src/lapack/dec/lu/incpiv/zaux/flamec/"
	" ${CMAKE_SOURCE_DIR}/src/lapack/dec/lu/nopiv/front/flamec/"
	" ${CMAKE_SOURCE_DIR}/src/lapack/dec/lu/nopiv/vars/flamec/"
	" ${CMAKE_SOURCE_DIR}/src/lapack/dec/lu/piv/front/flamec/"
	" ${CMAKE_SOURCE_DIR}/src/lapack/dec/lu/piv/vars/flamec/"
	" ${CMAKE_SOURCE_DIR}/src/lapack/dec/q/caqr2ut/front/flamec/"
	" ${CMAKE_SOURCE_DIR}/src/lapack/dec/q/caqr2ut/vars/flamec/"
	" ${CMAKE_SOURCE_DIR}/src/lapack/dec/q/caqrutinc/front/flamec/"
	" ${CMAKE_SOURCE_DIR}/src/lapack/dec/q/lqut/front/flamec/"
	" ${CMAKE_SOURCE_DIR}/src/lapack/dec/q/lqut/vars/flamec/"
	" ${CMAKE_SOURCE_DIR}/src/lapack/dec/q/qr2ut/front/flamec/"
	" ${CMAKE_SOURCE_DIR}/src/lapack/dec/q/qr2ut/vars/flamec/"
	" ${CMAKE_SOURCE_DIR}/src/lapack/dec/q/qrut/front/flamec/"
	" ${CMAKE_SOURCE_DIR}/src/lapack/dec/q/qrut/vars/flamec/"
	" ${CMAKE_SOURCE_DIR}/src/lapack/dec/q/qrutinc/front/flamec/"
	" ${CMAKE_SOURCE_DIR}/src/lapack/dec/q/qrutpiv/front/flamec/"
	" ${CMAKE_SOURCE_DIR}/src/lapack/dec/q/qrutpiv/vars/flamec/"
	" ${CMAKE_SOURCE_DIR}/src/lapack/dec/svd/ext/flamec/"
	" ${CMAKE_SOURCE_DIR}/src/lapack/dec/svd/front/flamec/"
	" ${CMAKE_SOURCE_DIR}/src/lapack/dec/svd/uv/flamec/"
	" ${CMAKE_SOURCE_DIR}/src/lapack/dec/tevd/front/flamec/"
	" ${CMAKE_SOURCE_DIR}/src/lapack/dec/tevd/n/flamec/"
	" ${CMAKE_SOURCE_DIR}/src/lapack/dec/tevd/v/flamec/"
	" ${CMAKE_SOURCE_DIR}/src/lapack/fblas/"
	" ${CMAKE_SOURCE_DIR}/src/lapack/fblas/front"
	" ${CMAKE_SOURCE_DIR}/src/lapack/fblas/src"
	" ${CMAKE_SOURCE_DIR}/src/lapack/inv/spd/front/flamec/"
	" ${CMAKE_SOURCE_DIR}/src/lapack/inv/tri/front/flamec/"
	" ${CMAKE_SOURCE_DIR}/src/lapack/inv/tri/ln/flamec/"
	" ${CMAKE_SOURCE_DIR}/src/lapack/inv/tri/lu/flamec/"
	" ${CMAKE_SOURCE_DIR}/src/lapack/inv/tri/un/flamec/"
	" ${CMAKE_SOURCE_DIR}/src/lapack/inv/tri/uu/flamec/"
	" ${CMAKE_SOURCE_DIR}/src/lapack/misc/ttmm/front/flamec/"
	" ${CMAKE_SOURCE_DIR}/src/lapack/misc/ttmm/l/flamec/"
	" ${CMAKE_SOURCE_DIR}/src/lapack/misc/ttmm/u/flamec/"
	" ${CMAKE_SOURCE_DIR}/src/lapack/misc/uddateut/front/flamec/"
	" ${CMAKE_SOURCE_DIR}/src/lapack/misc/uddateut/vars/flamec/"
	" ${CMAKE_SOURCE_DIR}/src/lapack/misc/uddateutinc/front/flamec/"
	" ${CMAKE_SOURCE_DIR}/src/lapack/red/bidiagut/front/flamec/"
	" ${CMAKE_SOURCE_DIR}/src/lapack/red/bidiagut/u/flamec/"
	" ${CMAKE_SOURCE_DIR}/src/lapack/red/eig/gest/front/flamec/"
	" ${CMAKE_SOURCE_DIR}/src/lapack/red/eig/gest/il/flamec/"
	" ${CMAKE_SOURCE_DIR}/src/lapack/red/eig/gest/iu/flamec/"
	" ${CMAKE_SOURCE_DIR}/src/lapack/red/eig/gest/nl/flamec/"
	" ${CMAKE_SOURCE_DIR}/src/lapack/red/eig/gest/nu/flamec/"
	" ${CMAKE_SOURCE_DIR}/src/lapack/red/hessut/front/flamec/"
	" ${CMAKE_SOURCE_DIR}/src/lapack/red/hessut/vars/flamec/"
	" ${CMAKE_SOURCE_DIR}/src/lapack/red/tridiagut/front/flamec/"
	" ${CMAKE_SOURCE_DIR}/src/lapack/red/tridiagut/l/flamec/"
	" ${CMAKE_SOURCE_DIR}/src/lapack/sol/lyap/front/flamec/"
	" ${CMAKE_SOURCE_DIR}/src/lapack/sol/lyap/h/flamec/"
	" ${CMAKE_SOURCE_DIR}/src/lapack/sol/lyap/n/flamec/"
	" ${CMAKE_SOURCE_DIR}/src/lapack/sol/sylv/front/flamec/"
	" ${CMAKE_SOURCE_DIR}/src/lapack/sol/sylv/hh/flamec/"
	" ${CMAKE_SOURCE_DIR}/src/lapack/sol/sylv/hn/flamec/"
	" ${CMAKE_SOURCE_DIR}/src/lapack/sol/sylv/nh/flamec/"
	" ${CMAKE_SOURCE_DIR}/src/lapack/sol/sylv/nn/flamec/"
	" ${CMAKE_SOURCE_DIR}/src/lapack/util/accum/tut/fc/flamec/"
	" ${CMAKE_SOURCE_DIR}/src/lapack/util/accum/tut/fr/flamec/"
	" ${CMAKE_SOURCE_DIR}/src/lapack/util/accum/tut/front/flamec/"
	" ${CMAKE_SOURCE_DIR}/src/lapack/util/app/caq2ut/front/flamec/"
	" ${CMAKE_SOURCE_DIR}/src/lapack/util/app/caq2ut/lhfc/flamec/"
	" ${CMAKE_SOURCE_DIR}/src/lapack/util/app/caqutinc/front/flamec/"
	" ${CMAKE_SOURCE_DIR}/src/lapack/util/app/caqutinc/lhfc/flamec/"
	" ${CMAKE_SOURCE_DIR}/src/lapack/util/app/givens/front/flamec/"
	" ${CMAKE_SOURCE_DIR}/src/lapack/util/app/givens/lb/flamec/"
	" ${CMAKE_SOURCE_DIR}/src/lapack/util/app/givens/lf/flamec/"
	" ${CMAKE_SOURCE_DIR}/src/lapack/util/app/givens/rb/flamec/"
	" ${CMAKE_SOURCE_DIR}/src/lapack/util/app/givens/rf/flamec/"
	" ${CMAKE_SOURCE_DIR}/src/lapack/util/app/h2ut/front/flamec/"
	" ${CMAKE_SOURCE_DIR}/src/lapack/util/app/h2ut/l/flamec/"
	" ${CMAKE_SOURCE_DIR}/src/lapack/util/app/h2ut/r/flamec/"
	" ${CMAKE_SOURCE_DIR}/src/lapack/util/app/hudut/front/flamec/"
	" ${CMAKE_SOURCE_DIR}/src/lapack/util/app/hudut/l/flamec/"
	" ${CMAKE_SOURCE_DIR}/src/lapack/util/app/piv/front/flamec/"
	" ${CMAKE_SOURCE_DIR}/src/lapack/util/app/piv/ln/flamec/"
	" ${CMAKE_SOURCE_DIR}/src/lapack/util/app/piv/lt/flamec/"
	" ${CMAKE_SOURCE_DIR}/src/lapack/util/app/piv/rn/flamec/"
	" ${CMAKE_SOURCE_DIR}/src/lapack/util/app/piv/rt/flamec/"
	" ${CMAKE_SOURCE_DIR}/src/lapack/util/app/q2ut/front/flamec/"
	" ${CMAKE_SOURCE_DIR}/src/lapack/util/app/q2ut/lhfc/flamec/"
	" ${CMAKE_SOURCE_DIR}/src/lapack/util/app/q2ut/lnfc/flamec/"
	" ${CMAKE_SOURCE_DIR}/src/lapack/util/app/qudut/front/flamec/"
	" ${CMAKE_SOURCE_DIR}/src/lapack/util/app/qudut/lhfc/flamec/"
	" ${CMAKE_SOURCE_DIR}/src/lapack/util/app/qudutinc/front/flamec/"
	" ${CMAKE_SOURCE_DIR}/src/lapack/util/app/qudutinc/lhfc/flamec/"
	" ${CMAKE_SOURCE_DIR}/src/lapack/util/app/qut/front/flamec/"
	" ${CMAKE_SOURCE_DIR}/src/lapack/util/app/qut/lhbc/flamec/"
	" ${CMAKE_SOURCE_DIR}/src/lapack/util/app/qut/lhbr/flamec/"
	" ${CMAKE_SOURCE_DIR}/src/lapack/util/app/qut/lhfc/flamec/"
	" ${CMAKE_SOURCE_DIR}/src/lapack/util/app/qut/lhfr/flamec/"
	" ${CMAKE_SOURCE_DIR}/src/lapack/util/app/qut/lnbc/flamec/"
	" ${CMAKE_SOURCE_DIR}/src/lapack/util/app/qut/lnbr/flamec/"
	" ${CMAKE_SOURCE_DIR}/src/lapack/util/app/qut/lnfc/flamec/"
	" ${CMAKE_SOURCE_DIR}/src/lapack/util/app/qut/lnfr/flamec/"
	" ${CMAKE_SOURCE_DIR}/src/lapack/util/app/qut/rhbc/flamec/"
	" ${CMAKE_SOURCE_DIR}/src/lapack/util/app/qut/rhbr/flamec/"
	" ${CMAKE_SOURCE_DIR}/src/lapack/util/app/qut/rhfc/flamec/"
	" ${CMAKE_SOURCE_DIR}/src/lapack/util/app/qut/rhfr/flamec/"
	" ${CMAKE_SOURCE_DIR}/src/lapack/util/app/qut/rnbc/flamec/"
	" ${CMAKE_SOURCE_DIR}/src/lapack/util/app/qut/rnbr/flamec/"
	" ${CMAKE_SOURCE_DIR}/src/lapack/util/app/qut/rnfc/flamec/"
	" ${CMAKE_SOURCE_DIR}/src/lapack/util/app/qut/rnfr/flamec/"
	" ${CMAKE_SOURCE_DIR}/src/lapack/util/app/qutinc/front/flamec/"
	" ${CMAKE_SOURCE_DIR}/src/lapack/util/app/qutinc/lhfc/flamec/"
	" ${CMAKE_SOURCE_DIR}/src/lapack/util/app/qutinc/lnfc/flamec/"
	" ${CMAKE_SOURCE_DIR}/src/lapacke/LAPACKE/example/"
	" ${CMAKE_SOURCE_DIR}/src/lapacke/LAPACKE/include/"
	" ${CMAKE_SOURCE_DIR}/src/lapacke/LAPACKE/src/"
	" ${CMAKE_SOURCE_DIR}/src/lapacke/LAPACKE/utils/"
	" ${CMAKE_SOURCE_DIR}/src/map/lapack2flamec/"
    " ${CMAKE_SOURCE_DIR}/src/map/lapack2flamec/check"
	" ${CMAKE_SOURCE_DIR}/src/map/lapack2flamec/f2c"
	" ${CMAKE_SOURCE_DIR}/src/map/lapack2flamec/f2c/c"
	" ${CMAKE_SOURCE_DIR}/src/map/lapack2flamec/f2c/flamec"
	" ${CMAKE_SOURCE_DIR}/src/map/lapack2flamec/f2c/install/util/io/"
    " ${CMAKE_SOURCE_DIR}/src/map/lapack2flamec/f2c/install/static/"
	)

set (C_COMMENT "-c")
set (VERBOSE "-v1")
set (BASE_INC_PATH "include")
file(MAKE_DIRECTORY ${BASE_INC_PATH})
# Run python script to generate monolithic header at configuration time
# this will generate  blis1.h file in windows/include
set (BLIS1_TARGET_PATH "${CMAKE_SOURCE_DIR}/${BASE_INC_PATH}/blis1.h")
set (BLIS1__H_SRC_PATH "${CMAKE_SOURCE_DIR}/src/base/flamec/blis/include/blis1.h" )
set (BLIS_FLATTEN_HEADER "${CMAKE_SOURCE_DIR}/build/flatten-headers.py")
<<<<<<< HEAD

if(WIN32)
	set (PYTHON_EXE "python")
else()
	set (PYTHON_EXE "python3")
endif()
=======
>>>>>>> da18bca7

execute_process(
    COMMAND ${PYTHON_EXE} ${BLIS_FLATTEN_HEADER} "${C_COMMENT}" "${VERBOSE}"
	"${BLIS1__H_SRC_PATH}" "${BLIS1_TARGET_PATH}" "${BASE_INC_PATH}" "${MK_HEADER_DIR_PATHS}"
	RESULT_VARIABLE CMD_RESULT
    OUTPUT_VARIABLE CMD_OUTPUT
	)

# Run python script to generate monolithic header at configuration time
# this will generate FLA_f2c.h in windows/include
set (FLAME_TARGET_PATH "${CMAKE_SOURCE_DIR}/${BASE_INC_PATH}/FLA_f2c.h")
set (FLAME_H_SRC_PATH  "${CMAKE_SOURCE_DIR}/src/base/flamec/include/FLA_f2c.h" )

execute_process(
    COMMAND ${PYTHON_EXE} ${BLIS_FLATTEN_HEADER} "${C_COMMENT}" "${VERBOSE}"
	"${FLAME_H_SRC_PATH}" "${FLAME_TARGET_PATH}" "${BASE_INC_PATH}" "${MK_HEADER_DIR_PATHS}"
	RESULT_VARIABLE CMD_RESULT
    OUTPUT_VARIABLE CMD_OUTPUT
	)

# Run python script to generate monolithic header at configuration time
# this will generate FLAME.h in windows/include
set (FLAME_TARGET_PATH "${CMAKE_SOURCE_DIR}/${BASE_INC_PATH}/FLAME.h")
set (FLAME_H_SRC_PATH  "${CMAKE_SOURCE_DIR}/src/base/flamec/include/FLAME.h" )
execute_process(
    COMMAND ${PYTHON_EXE} ${BLIS_FLATTEN_HEADER} "${C_COMMENT}" "${VERBOSE}"
	"${FLAME_H_SRC_PATH}" "${FLAME_TARGET_PATH}" "${BASE_INC_PATH}" "${MK_HEADER_DIR_PATHS}"
	RESULT_VARIABLE CMD_RESULT
    OUTPUT_VARIABLE CMD_OUTPUT
	)

include_directories(${CMAKE_SOURCE_DIR}/${BASE_INC_PATH}/.)
if(ENABLE_AOCL_DTL)
	#only enabling aocl dtl when ENABLE_AOCL_DTL is set to a valid value
	include_directories(${CMAKE_SOURCE_DIR}/src/aocl_dtl)
endif()
include_directories(${CMAKE_SOURCE_DIR}/src/base/flamec/include)
include_directories(${CMAKE_SOURCE_DIR}/src/base/flamec/supermatrix/include)
include_directories(${CMAKE_SOURCE_DIR}/src/base/flamec/supermatrix/gpu/include)
include_directories(${CMAKE_SOURCE_DIR}/src/base/flamec/blis/include)
include_directories(${CMAKE_SOURCE_DIR}/src/base/flamec/hierarchy/include)
include_directories(${CMAKE_SOURCE_DIR}/src/base/flamec/control)
include_directories(${CMAKE_SOURCE_DIR}/src/base/flamec/wrappers/base/wrapper)
include_directories(${CMAKE_SOURCE_DIR}/src/map)
include_directories(${CMAKE_SOURCE_DIR}/src/map/lapack2flamec)
include_directories(${CMAKE_SOURCE_DIR}/src/map/lapack2flamec/f2c)
include_directories(${CMAKE_SOURCE_DIR}/src/map/lapack2flamec/check)
include_directories(${CMAKE_SOURCE_DIR}/src/map/lapack2flamec/f2c/c)
include_directories(${CMAKE_SOURCE_DIR}/src/map/lapack2flamec/f2c/flamec)
include_directories(${CMAKE_SOURCE_DIR}/src/map/lapack2flamec/f2c/flamec/front)
include_directories(${CMAKE_SOURCE_DIR}/src/map/lapack2flamec/f2c/flamec/gelq)
include_directories(${CMAKE_SOURCE_DIR}/src/map/lapack2flamec/f2c/flamec/geqr)
include_directories(${CMAKE_SOURCE_DIR}/src/map/lapack2flamec/f2c/flamec/hetd)
include_directories(${CMAKE_SOURCE_DIR}/src/map/lapack2flamec/f2c/flamec/spffrt)
include_directories(${CMAKE_SOURCE_DIR}/src/map/lapack2flamec/f2c/install)
include_directories(${CMAKE_SOURCE_DIR}/src/map/lapack2flamec/f2c/install/static)
include_directories(${CMAKE_SOURCE_DIR}/src/map/lapack2flamec/f2c/install/util)
include_directories(${CMAKE_SOURCE_DIR}/src/lapacke/LAPACKE/include)
include_directories(${CMAKE_SOURCE_DIR}/src/lapacke/LAPACKE/src)
include_directories(${CMAKE_SOURCE_DIR}/src/lapacke/LAPACKE/utils)
include_directories(${CMAKE_SOURCE_DIR}/src/lapack/x86/front)
include_directories(${CMAKE_SOURCE_DIR}/src/lapack/x86/avx2)
include_directories(${CMAKE_SOURCE_DIR}/src/lapack/x86/avx512)
include_directories(${CMAKE_SOURCE_DIR}/src/lapack/fblas/front)
include_directories(${CMAKE_SOURCE_DIR}/src/lapack/fblas/src)
if(ENABLE_AOCL_BLAS)
	include_directories(${BLAS_INCLUDE_DIR}) 
endif()

file(GLOB headers ${CMAKE_SOURCE_DIR}/*.h)

if(WIN32)
	cmake_policy(SET CMP0091 NEW)
	if(BUILD_SHARED_LIBS)
		set(CMAKE_MSVC_RUNTIME_LIBRARY "MultiThreaded$<$<CONFIG:Debug>:Debug>DLL")
	else()
		set(CMAKE_MSVC_RUNTIME_LIBRARY "MultiThreaded$<$<CONFIG:Debug>:Debug>")
	endif()
endif()

set(OBJECT_LIBRARIES 
    $<TARGET_OBJECTS:AVX512_LU>
    $<TARGET_OBJECTS:AVX2_LU>
)

if (BUILD_SHARED_LIBS)
	if(WIN32)
		set(CMAKE_WINDOWS_EXPORT_ALL_SYMBOLS ON)
	endif()
	add_library("${PROJECT_NAME}" SHARED ${CMAKE_SOURCE_DIR}/${BASE_INC_PATH}/blis1.h
                 ${CMAKE_SOURCE_DIR}/${BASE_INC_PATH}/FLA_f2c.h
                 ${CMAKE_SOURCE_DIR}/${BASE_INC_PATH}/FLAME.h
                 ${OBJECT_LIBRARIES}
                 )
	message(STATUS "Shared library PROJECT_NAME: ${PROJECT_NAME}")
	target_compile_definitions("${PROJECT_NAME}" PUBLIC -DLIBFLAME_IS_BUILDING_LIBRARY)
	target_compile_definitions("${PROJECT_NAME}" PUBLIC -DLIBFLAME_ENABLE_SHARED)
else ()

	add_library("${PROJECT_NAME}" STATIC ${CMAKE_SOURCE_DIR}/${BASE_INC_PATH}/blis1.h
                 ${CMAKE_SOURCE_DIR}/${BASE_INC_PATH}/FLA_f2c.h
               	 ${CMAKE_SOURCE_DIR}/${BASE_INC_PATH}/FLAME.h
                 ${OBJECT_LIBRARIES}
		)

	message(STATUS "Static library PROJECT_NAME: ${PROJECT_NAME}")
endif ()

if(WIN32)
	set(CMAKE_INSTALL_PREFIX "${CMAKE_INSTALL_PREFIX}" CACHE STRING "AOCL-LAPACK lib/ include/ installation path")
endif()
message(STATUS "CMAKE_INSTALL_PREFIX : ${CMAKE_INSTALL_PREFIX}")

set(LIBFLAME_PUBLIC_HEADERS	"include/FLAME.h"
				"src/lapacke/LAPACKE/include/lapacke_mangling.h"
				"src/lapacke/LAPACKE/include/lapacke.h"
				"src/lapacke/LAPACKE/include/lapack.h"
				"src/src_cpp/libflame_interface.hh"
				"src/src_cpp/libflame.hh")

set_target_properties(${PROJECT_NAME} PROPERTIES PUBLIC_HEADER "${LIBFLAME_PUBLIC_HEADERS}")

install(TARGETS ${PROJECT_NAME} LIBRARY DESTINATION ${CMAKE_INSTALL_PREFIX}/lib
								ARCHIVE DESTINATION ${CMAKE_INSTALL_PREFIX}/lib
								RUNTIME DESTINATION ${CMAKE_INSTALL_PREFIX}/lib
								PUBLIC_HEADER DESTINATION ${CMAKE_INSTALL_PREFIX}/include)

#Logic to create AOCL-libFLAME library name according to the linking AOCL-BLIS library name.
if(WIN32)
	string(REPLACE "LibBlis" "LibFlame" TEMP_VAR ${EXT_BLAS_LIBNAME})
	string(REPLACE ".lib" "" TEMP_VAR ${TEMP_VAR})
	set_target_properties(${PROJECT_NAME} PROPERTIES OUTPUT_NAME "${TEMP_VAR}")
	message(STATUS "Library Name : ${TEMP_VAR}${CMAKE_SHARED_LIBRARY_SUFFIX}")
endif()

if(ENABLE_OPENMP)
	if(EXT_OPENMP_PATH)
		if(NOT EXISTS ${EXT_OPENMP_PATH}/${EXT_OPENMP_LIB})
			message(FATAL_ERROR "\n Invalid path to openmp Library \n \
		${EXT_OPENMP_PATH}/${EXT_OPENMP_LIB} \
		Does not exist.\n Please check the path again")
		endif()

		find_library(LIBIOMP ${EXT_OPENMP_LIB} ${EXT_OPENMP_PATH} NO_DEFAULT_PATH)
        	message("User provided OpenMP library path ${LIBIOMP}")

		target_link_libraries(${PROJECT_NAME}  ${LIBIOMP})
		if(UNIX)
	        	target_link_libraries(${PROJECT_NAME} -Wl,--as-needed -ldl)
		endif()
	else()
		target_link_libraries(${PROJECT_NAME}  OpenMP::OpenMP_CXX)
	endif()
endif ()

#Set variable for static library path string
if(NOT BUILD_SHARED_LIBS)
	if(UNIX)
		set(LIBFLAME_STATICLIB_NAME lib${PROJECT_NAME}${CMAKE_STATIC_LIBRARY_SUFFIX})
		set(LIBFLAME_STATICLIB_PATH ${CMAKE_LIBRARY_OUTPUT_DIRECTORY}/${LIBFLAME_STATICLIB_NAME})
		message(STATUS "libflame static library path ${LIBFLAME_STATICLIB_PATH}")
	else ()	
		set(LIBFLAME_STATICLIB_PATH ${CMAKE_LIBRARY_OUTPUT_DIRECTORY}/$<CONFIG>/${TEMP_VAR}${CMAKE_STATIC_LIBRARY_SUFFIX})
		message(STATUS "libflame static library path ${LIBFLAME_STATICLIB_PATH}")
	endif ()
endif()

if (ENABLE_AOCL_BLAS)
  	add_definitions(-DFLA_ENABLE_AOCL_BLAS)
  	set(FLA_ENABLE_AOCL_BLAS 1)
	message(STATUS "Enabled FLA_ENABLE_AOCL_BLAS flag")
  	target_link_libraries(${PROJECT_NAME} ${BLAS_LIBRARY})
endif ()

	target_include_directories(${PROJECT_NAME} PUBLIC src/lapack/x86/avx2)
	target_include_directories(${PROJECT_NAME} PUBLIC src/lapack/x86/avx512)
	target_include_directories(${PROJECT_NAME} PUBLIC src/lapack/x86/front)

#If embedding AOCL-UTILS library in AOCL-LAPACK option is selected  
if(ENABLE_EMBED_AOCLUTILS)
  #AOCLUtils library path handling
  #If user has provided the library path, use it. 
  if(LIBAOCLUTILS_LIBRARY_PATH AND LIBAOCLUTILS_INCLUDE_PATH)

	message(STATUS "User provided AOCLUtils library path : " ${LIBAOCLUTILS_LIBRARY_PATH})
	message(STATUS "User provided AOCLUtils library headers path : " ${LIBAOCLUTILS_INCLUDE_PATH})
	
	target_include_directories(${PROJECT_NAME} PUBLIC ${LIBAOCLUTILS_INCLUDE_PATH})	

  else(LIBAOCLUTILS_LIBRARY_PATH AND LIBAOCLUTILS_INCLUDE_PATH)
	#Else build from source if EMBED_AOCLUTILS is selected
	message(STATUS "LIBAOCLUTILS_LIBRARY_PATH and LIBAOCLUTILS_INCLUDE_PATH flags not provded")

	set(LIBAOCLUTILS_SOURCE_DIR "${CMAKE_CURRENT_BINARY_DIR}/${LIBAOCLUTILS_PROJECT}-prefix/src/${LIBAOCLUTILS_PROJECT}")
	set(LIBAOCLUTILS_INSTALL_DIR "${CMAKE_CURRENT_BINARY_DIR}/${LIBAOCLUTILS_PROJECT}-prefix/src/${LIBAOCLUTILS_PROJECT}-build/${LIBAOCLUTILS_INSTALL_DIR_NAME}")
        if(UNIX)
		set(CHECK_LIB_EXISTS ${LIBAOCLUTILS_INSTALL_DIR})
	elseif(WIN32)
		set(CHECK_LIB_EXISTS "${LIBAOCLUTILS_INSTALL_DIR}/lib/*.lib")
	endif ()
	message(STATUS "Check AOCL Utils path ${LIBAOCLUTILS_SOURCE_DIR} exists..")
	if (EXISTS ${CHECK_LIB_EXISTS})
		message(STATUS "Found AOCL Utils source directory. Won't rebuild it")
	else()
		message(STATUS "AOCLUtils library neither provided by user nor earlier build exists. Downloading from GitHub repository")
		message(STATUS "libaoclutils  will be cloned from URL ${LIBAOCLUTILS_GIT_URL} and tag ${LIBAOCLUTILS_GIT_TAG}")
		#Download AOCLUtils library from Github
		include(ExternalProject)
		ExternalProject_Add(
			${LIBAOCLUTILS_PROJECT}
			GIT_REPOSITORY ${LIBAOCLUTILS_GIT_URL}
			GIT_TAG ${LIBAOCLUTILS_GIT_TAG}
			CMAKE_ARGS -DCMAKE_INSTALL_PREFIX=${LIBAOCLUTILS_INSTALL_DIR_NAME}
			UPDATE_DISCONNECTED TRUE
			LOG_DOWNLOAD TRUE
			LOG_CONFIGURE TRUE
			LOG_BUILD TRUE
		)

		ExternalProject_Get_Property(${LIBAOCLUTILS_PROJECT} source_dir)
		ExternalProject_Get_Property(${LIBAOCLUTILS_PROJECT} binary_dir)
	
		set(LIBAOCLUTILS_SOURCE_DIR ${source_dir})
		set(LIBAOCLUTILS_INSTALL_DIR ${binary_dir}/${LIBAOCLUTILS_INSTALL_DIR_NAME})
	
		message(STATUS "libaoclutils source directory ${LIBAOCLUTILS_SOURCE_DIR}")
		message(STATUS "libaoclutils install directory ${LIBAOCLUTILS_INSTALL_DIR}")

		add_dependencies(${PROJECT_NAME} ${LIBAOCLUTILS_PROJECT})
	endif()

	set(LIBAOCLUTILS_LIBRARY_PATH ${LIBAOCLUTILS_INSTALL_DIR}/lib/${LIBAOCLUTILS_STATICLIB})
	target_include_directories(${PROJECT_NAME} PUBLIC ${LIBAOCLUTILS_SOURCE_DIR}/include)	

  endif()

  #For libflame shared library, Link directly with libaoclutils library 
  #For libflame static library, merge libaoclutils and libflame binaries into a single static library
  if(BUILD_SHARED_LIBS)
	target_link_libraries(${PROJECT_NAME} ${LIBAOCLUTILS_LIBRARY_PATH})
  else ()
	if(UNIX)
		#Merge libflame and libaoclutils libraries in post build step using archive command
		add_custom_command(TARGET ${PROJECT_NAME}
				POST_BUILD
				COMMAND ar -x ${LIBAOCLUTILS_LIBRARY_PATH}
				COMMAND ar -x ${LIBFLAME_STATICLIB_PATH}
				COMMAND ar -crs ${LIBFLAME_STATICLIB_NAME} *.o
				COMMAND rm *.o
				COMMAND mv ${LIBFLAME_STATICLIB_NAME} ${LIBFLAME_STATICLIB_PATH}
				COMMENT "Merging libflame and libaoclutils library object files into single binary"
				)
	elseif(WIN32)
		#Merge libaoclutils static library with libflame static library in post build step
		add_custom_command(TARGET ${PROJECT_NAME}
				POST_BUILD
				COMMAND lib.exe /OUT:${LIBFLAME_STATICLIB_PATH} ${LIBFLAME_STATICLIB_PATH} ${LIBAOCLUTILS_LIBRARY_PATH}
				COMMENT "Merging libflame and libaoclutils libraries"
				)
	endif ()
  endif()

  if(UNIX)
	#Linking with libstdc++ library is needed for libaoclutils library dependency
	target_link_libraries(${PROJECT_NAME} "libstdc++.so")
  endif ()

elseif(BUILD_SHARED_LIBS) 
	if(LIBAOCLUTILS_LIBRARY_PATH AND LIBAOCLUTILS_INCLUDE_PATH)
		target_include_directories(${PROJECT_NAME} PUBLIC ${LIBAOCLUTILS_INCLUDE_PATH})	
		target_link_libraries(${PROJECT_NAME} ${LIBAOCLUTILS_LIBRARY_PATH})
	else()
		message(FATAL_ERROR "Shared Library build requires AOCL-Utils library and header path to be set! Please set the same using LIBAOCLUTILS_LIBRARY_PATH and LIBAOCLUTILS_INCLUDE_PATH options respectively")

	endif()

elseif(LIBAOCLUTILS_INCLUDE_PATH)

	message(STATUS "User provided AOCLUtils library headers path : " ${LIBAOCLUTILS_INCLUDE_PATH})
	
	target_include_directories(${PROJECT_NAME} PUBLIC ${LIBAOCLUTILS_INCLUDE_PATH})	

else()
	message(FATAL_ERROR "Header file path of aocl-utils library not set! Please set the same using LIBAOCLUTILS_INCLUDE_PATH option")
endif()

# TODO : enable this flag to build source supplied blas library
# link externally built blas library
if(WIN32)
	if (NOT ENABLE_BUILTIN_BLAS)
		target_link_libraries(${PROJECT_NAME} ${CMAKE_EXT_BLAS_LIBRARY_DEPENDENCY_PATH}/${EXT_BLAS_LIBNAME})
		target_include_directories(${PROJECT_NAME} PUBLIC ${CMAKE_EXT_BLAS_LIBRARY_DEPENDENCY_PATH})		
	endif ()
endif()
link_directories(${CMAKE_LIBRARY_OUTPUT_DIRECTORY})
add_definitions(-DEXPMODULE)
add_subdirectory(src)

if (BUILD_TEST OR BUILD_LEGACY_TEST)
<<<<<<< HEAD

=======
# enable ctest
enable_testing()
message(STATUS "CTEST ENABLED")
>>>>>>> da18bca7
# CHECKS if blas library exists 
	if(NOT EXISTS ${CMAKE_EXT_BLAS_LIBRARY_DEPENDENCY_PATH}/${EXT_BLAS_LIBNAME})
		message(FATAL_ERROR "\n Invalid path to blas Library \n \
${CMAKE_EXT_BLAS_LIBRARY_DEPENDENCY_PATH}/${EXT_BLAS_LIBNAME} \
Does not exist.\n Please check the path again")
	else()
		add_library(blas SHARED IMPORTED)
<<<<<<< HEAD
=======
		add_library(aoclutils SHARED IMPORTED)
		if(NOT ENABLE_EMBED_AOCLUTILS AND NOT EXISTS ${LIBAOCLUTILS_LIBRARY_PATH})
			message(FATAL_ERROR "aocl-utils library path not set! Please set the same using LIBAOCLUTILS_LIBRARY_PATH option")
		endif()
>>>>>>> da18bca7
		if(UNIX)
			set_target_properties(blas PROPERTIES
			IMPORTED_LOCATION ${CMAKE_EXT_BLAS_LIBRARY_DEPENDENCY_PATH}/${EXT_BLAS_LIBNAME}
			POSITION_INDEPENDENT_CODE ON
			)
<<<<<<< HEAD
=======
			set_target_properties(aoclutils PROPERTIES
			IMPORTED_LOCATION ${LIBAOCLUTILS_LIBRARY_PATH}
			POSITION_INDEPENDENT_CODE ON
			)
>>>>>>> da18bca7
		elseif(WIN32)
			set_target_properties(blas PROPERTIES
			IMPORTED_IMPLIB ${CMAKE_EXT_BLAS_LIBRARY_DEPENDENCY_PATH}/${EXT_BLAS_LIBNAME}
			POSITION_INDEPENDENT_CODE ON
			)
<<<<<<< HEAD
=======
			set_target_properties(aoclutils PROPERTIES
			IMPORTED_IMPLIB ${LIBAOCLUTILS_LIBRARY_PATH}
			POSITION_INDEPENDENT_CODE ON
			)
>>>>>>> da18bca7
		endif()
	endif()

	# if user wants to run tests on an external lapack library
	# needs to be modified for external lapack libraries same way as done for blas
	if((NOT EXT_LAPACK_LIBRARY_PATH) OR (NOT EXT_LAPACK_LIBNAME))
		set(EXT_LAPACK_LIBRARY_PATH "${CMAKE_LIBRARY_OUTPUT_DIRECTORY}")
		message(STATUS "Missing External lapack library. Using ${CMAKE_LIBRARY_OUTPUT_DIRECTORY}/${EXT_LAPACK_LIBNAME} ")
	elseif(NOT EXISTS ${EXT_LAPACK_LIBRARY_PATH}/${EXT_LAPACK_LIBNAME})
		message(FATAL_ERROR "\n Invalid path to lapack Library \n \
	${EXT_LAPACK_LIBRARY_PATH}/${EXT_LAPACK_LIBNAME} \
	Does not exist.\n Please check the path again, or avoid passing \n \
	-DEXT_LAPACK_LIBRARY_PATH and -DEXT_LAPACK_LIBNAME to use libflame")
	endif()
	#add_subdirectory(testcpp)
endif()

if(BUILD_TEST)
	add_subdirectory(test/main)
	add_subdirectory(test/aoclflaprogress)
endif()
if(BUILD_LEGACY_TEST)
	add_subdirectory(test/legacyflame)
endif()

if (BUILD_NETLIB_TEST)
	if(WIN32)
		add_subdirectory(netlib-test)
	else()
		include(${CMAKE_CURRENT_SOURCE_DIR}/netlib-test/netlib_ctest.cmake)
	endif()
endif()

if(BUILD_LAPACKE_TEST)
	add_subdirectory(test/lapacke)
endif()

# To View Added Definitions and C Flags 
get_directory_property( DirDefs COMPILE_DEFINITIONS ) 
message(STATUS "COMPILE_DEFINITIONS : ${DirDefs} " )
message(STATUS "CMAKE_C_FLAGS : ${CMAKE_C_FLAGS}")
# make clean for additional header files any further files can be added in the list
set_property(
        TARGET ${PROJECT_NAME}
        APPEND
        PROPERTY ADDITIONAL_CLEAN_FILES 
		${CMAKE_SOURCE_DIR}/build/FLA_config.h ${CMAKE_SOURCE_DIR}/include/
)<|MERGE_RESOLUTION|>--- conflicted
+++ resolved
@@ -159,11 +159,6 @@
        include(cmake/find_aocl-blas.cmake)
 endif()
 
-<<<<<<< HEAD
-SET(ENABLE_SIMD_FLAGS "AVX2" CACHE STRING "Set compiler SIMD flags")
-SET_PROPERTY(CACHE ENABLE_SIMD_FLAGS PROPERTY STRINGS none SSE2 AVX AVX2)
-=======
->>>>>>> da18bca7
 
 message(STATUS "checking SIMD  ")
 if(WIN32)
@@ -823,15 +818,6 @@
 set (BLIS1_TARGET_PATH "${CMAKE_SOURCE_DIR}/${BASE_INC_PATH}/blis1.h")
 set (BLIS1__H_SRC_PATH "${CMAKE_SOURCE_DIR}/src/base/flamec/blis/include/blis1.h" )
 set (BLIS_FLATTEN_HEADER "${CMAKE_SOURCE_DIR}/build/flatten-headers.py")
-<<<<<<< HEAD
-
-if(WIN32)
-	set (PYTHON_EXE "python")
-else()
-	set (PYTHON_EXE "python3")
-endif()
-=======
->>>>>>> da18bca7
 
 execute_process(
     COMMAND ${PYTHON_EXE} ${BLIS_FLATTEN_HEADER} "${C_COMMENT}" "${VERBOSE}"
@@ -1131,13 +1117,9 @@
 add_subdirectory(src)
 
 if (BUILD_TEST OR BUILD_LEGACY_TEST)
-<<<<<<< HEAD
-
-=======
 # enable ctest
 enable_testing()
 message(STATUS "CTEST ENABLED")
->>>>>>> da18bca7
 # CHECKS if blas library exists 
 	if(NOT EXISTS ${CMAKE_EXT_BLAS_LIBRARY_DEPENDENCY_PATH}/${EXT_BLAS_LIBNAME})
 		message(FATAL_ERROR "\n Invalid path to blas Library \n \
@@ -1145,37 +1127,28 @@
 Does not exist.\n Please check the path again")
 	else()
 		add_library(blas SHARED IMPORTED)
-<<<<<<< HEAD
-=======
 		add_library(aoclutils SHARED IMPORTED)
 		if(NOT ENABLE_EMBED_AOCLUTILS AND NOT EXISTS ${LIBAOCLUTILS_LIBRARY_PATH})
 			message(FATAL_ERROR "aocl-utils library path not set! Please set the same using LIBAOCLUTILS_LIBRARY_PATH option")
 		endif()
->>>>>>> da18bca7
 		if(UNIX)
 			set_target_properties(blas PROPERTIES
 			IMPORTED_LOCATION ${CMAKE_EXT_BLAS_LIBRARY_DEPENDENCY_PATH}/${EXT_BLAS_LIBNAME}
 			POSITION_INDEPENDENT_CODE ON
 			)
-<<<<<<< HEAD
-=======
 			set_target_properties(aoclutils PROPERTIES
 			IMPORTED_LOCATION ${LIBAOCLUTILS_LIBRARY_PATH}
 			POSITION_INDEPENDENT_CODE ON
 			)
->>>>>>> da18bca7
 		elseif(WIN32)
 			set_target_properties(blas PROPERTIES
 			IMPORTED_IMPLIB ${CMAKE_EXT_BLAS_LIBRARY_DEPENDENCY_PATH}/${EXT_BLAS_LIBNAME}
 			POSITION_INDEPENDENT_CODE ON
 			)
-<<<<<<< HEAD
-=======
 			set_target_properties(aoclutils PROPERTIES
 			IMPORTED_IMPLIB ${LIBAOCLUTILS_LIBRARY_PATH}
 			POSITION_INDEPENDENT_CODE ON
 			)
->>>>>>> da18bca7
 		endif()
 	endif()
 
