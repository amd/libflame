/* dgesvd.f -- translated by f2c (version 20160102). You must link the resulting
 object file with libf2c: on Microsoft Windows system, link with libf2c.lib;
 on Linux or Unix systems, link with .../path/to/libf2c.a -lm or, if you install
 libf2c.a in a standard place, with -lf2c -lm -- in that order, at the end of
 the command line, as in cc *.o -lf2c -lm Source for libf2c is in
 /netlib/f2c/libf2c.zip, e.g., http://www.netlib.org/f2c/libf2c.zip */
/*
 *     Modifications Copyright (c) 2021-2023 Advanced Micro Devices, Inc.  All
 * rights reserved.
 */
#include "FLAME.h"
#if FLA_ENABLE_AOCL_BLAS
#include "blis.h"
#endif
#include "FLA_f2c.h" /* Table of constant values */
#include "fla_lapack_x86_common.h"

static integer c__6 = 6;
static integer c__0 = 0;
#if !FLA_ENABLE_AMD_OPT
static integer c_n1 = -1;
#else
#include "fla_lapack_x86_common.h"
#endif
static doublereal c_b57 = 0.;
static integer c__1 = 1;
static doublereal c_b79 = 1.;
/* > \brief <b> DGESVD computes the singular value decomposition (SVD) for GE
 * matrices</b> */
/* =========== DOCUMENTATION =========== */
/* Online html documentation available at */
/* http://www.netlib.org/lapack/explore-html/ */
/* > \htmlonly */
/* > Download DGESVD + dependencies */
/* > <a
 * href="http://www.netlib.org/cgi-bin/netlibfiles.tgz?format=tgz&filename=/lapack/lapack_routine/dgesvd.
 * f"> */
/* > [TGZ]</a> */
/* > <a
 * href="http://www.netlib.org/cgi-bin/netlibfiles.zip?format=zip&filename=/lapack/lapack_routine/dgesvd.
 * f"> */
/* > [ZIP]</a> */
/* > <a
 * href="http://www.netlib.org/cgi-bin/netlibfiles.txt?format=txt&filename=/lapack/lapack_routine/dgesvd.
 * f"> */
/* > [TXT]</a> */
/* > \endhtmlonly */
/* Definition: */
/* =========== */
/* SUBROUTINE DGESVD( JOBU, JOBVT, M, N, A, LDA, S, U, LDU, VT, LDVT, */
/* WORK, LWORK, INFO ) */
/* .. Scalar Arguments .. */
/* CHARACTER JOBU, JOBVT */
/* INTEGER INFO, LDA, LDU, LDVT, LWORK, M, N */
/* .. */
/* .. Array Arguments .. */
/* DOUBLE PRECISION A( LDA, * ), S( * ), U( LDU, * ), */
/* $ VT( LDVT, * ), WORK( * ) */
/* .. */
/* > \par Purpose: */
/* ============= */
/* > */
/* > \verbatim */
/* > */
/* > DGESVD computes the singular value decomposition (SVD) of a real */
/* > M-by-N matrix A, optionally computing the left and/or right singular */
/* > vectors. The SVD is written */
/* > */
/* > A = U * SIGMA * transpose(V) */
/* > */
/* > where SIGMA is an M-by-N matrix which is zero except for its */
/* > fla_min(m,n) diagonal elements, U is an M-by-M orthogonal matrix, and */
/* > V is an N-by-N orthogonal matrix. The diagonal elements of SIGMA */
/* > are the singular values of A;
they are real and non-negative, and */
/* > are returned in descending order. The first fla_min(m,n) columns of */
/* > U and V are the left and right singular vectors of A. */
/* > */
/* > Note that the routine returns V**T, not V. */
/* > \endverbatim */
/* Arguments: */
/* ========== */
/* > \param[in] JOBU */
/* > \verbatim */
/* > JOBU is CHARACTER*1 */
/* > Specifies options for computing all or part of the matrix U: */
/* > = 'A': all M columns of U are returned in array U: */
/* > = 'S': the first fla_min(m,n) columns of U (the left singular */
/* > vectors) are returned in the array U;
 */
/* > = 'O': the first fla_min(m,n) columns of U (the left singular */
/* > vectors) are overwritten on the array A;
 */
/* > = 'N': no columns of U (no left singular vectors) are */
/* > computed. */
/* > \endverbatim */
/* > */
/* > \param[in] JOBVT */
/* > \verbatim */
/* > JOBVT is CHARACTER*1 */
/* > Specifies options for computing all or part of the matrix */
/* > V**T: */
/* > = 'A': all N rows of V**T are returned in the array VT;
 */
/* > = 'S': the first fla_min(m,n) rows of V**T (the right singular */
/* > vectors) are returned in the array VT;
 */
/* > = 'O': the first fla_min(m,n) rows of V**T (the right singular */
/* > vectors) are overwritten on the array A;
 */
/* > = 'N': no rows of V**T (no right singular vectors) are */
/* > computed. */
/* > */
/* > JOBVT and JOBU cannot both be 'O'. */
/* > \endverbatim */
/* > */
/* > \param[in] M */
/* > \verbatim */
/* > M is INTEGER */
/* > The number of rows of the input matrix A. M >= 0. */
/* > \endverbatim */
/* > */
/* > \param[in] N */
/* > \verbatim */
/* > N is INTEGER */
/* > The number of columns of the input matrix A. N >= 0. */
/* > \endverbatim */
/* > */
/* > \param[in,out] A */
/* > \verbatim */
/* > A is DOUBLE PRECISION array, dimension (LDA,N) */
/* > On entry, the M-by-N matrix A. */
/* > On exit, */
/* > if JOBU = 'O', A is overwritten with the first fla_min(m,n) */
/* > columns of U (the left singular vectors, */
/* > stored columnwise);
 */
/* > if JOBVT = 'O', A is overwritten with the first fla_min(m,n) */
/* > rows of V**T (the right singular vectors, */
/* > stored rowwise);
 */
/* > if JOBU .ne. 'O' and JOBVT .ne. 'O', the contents of A */
/* > are destroyed. */
/* > \endverbatim */
/* > */
/* > \param[in] LDA */
/* > \verbatim */
/* > LDA is INTEGER */
/* > The leading dimension of the array A. LDA >= fla_max(1,M). */
/* > \endverbatim */
/* > */
/* > \param[out] S */
/* > \verbatim */
/* > S is DOUBLE PRECISION array, dimension (fla_min(M,N)) */
/* > The singular values of A, sorted so that S(i) >= S(i+1). */
/* > \endverbatim */
/* > */
/* > \param[out] U */
/* > \verbatim */
/* > U is DOUBLE PRECISION array, dimension (LDU,UCOL) */
/* > (LDU,M) if JOBU = 'A' or (LDU,fla_min(M,N)) if JOBU = 'S'. */
/* > If JOBU = 'A', U contains the M-by-M orthogonal matrix U;
 */
/* > if JOBU = 'S', U contains the first fla_min(m,n) columns of U */
/* > (the left singular vectors, stored columnwise);
 */
/* > if JOBU = 'N' or 'O', U is not referenced. */
/* > \endverbatim */
/* > */
/* > \param[in] LDU */
/* > \verbatim */
/* > LDU is INTEGER */
/* > The leading dimension of the array U. LDU >= 1;
if */
/* > JOBU = 'S' or 'A', LDU >= M. */
/* > \endverbatim */
/* > */
/* > \param[out] VT */
/* > \verbatim */
/* > VT is DOUBLE PRECISION array, dimension (LDVT,N) */
/* > If JOBVT = 'A', VT contains the N-by-N orthogonal matrix */
/* > V**T;
 */
/* > if JOBVT = 'S', VT contains the first fla_min(m,n) rows of */
/* > V**T (the right singular vectors, stored rowwise);
 */
/* > if JOBVT = 'N' or 'O', VT is not referenced. */
/* > \endverbatim */
/* > */
/* > \param[in] LDVT */
/* > \verbatim */
/* > LDVT is INTEGER */
/* > The leading dimension of the array VT. LDVT >= 1;
if */
/* > JOBVT = 'A', LDVT >= N;
if JOBVT = 'S', LDVT >= fla_min(M,N). */
/* > \endverbatim */
/* > */
/* > \param[out] WORK */
/* > \verbatim */
/* > WORK is DOUBLE PRECISION array, dimension (MAX(1,LWORK)) */
/* > On exit, if INFO = 0, WORK(1) returns the optimal LWORK;
 */
<<<<<<< HEAD
 /* > if INFO > 0, WORK(2:MIN(M,N)) contains the unconverged */
 /* > superdiagonal elements of an upper bidiagonal matrix B */
 /* > whose diagonal is in S (not necessarily sorted). B */
 /* > satisfies A = U * B * VT, so it has the same singular values */
 /* > as A, and singular vectors related by U and VT. */
 /* > \endverbatim */
 /* > */
 /* > \param[in] LWORK */
 /* > \verbatim */
 /* > LWORK is INTEGER */
 /* > The dimension of the array WORK. */
 /* > LWORK >= MAX(1,5*MIN(M,N)) for the paths (see comments inside code): */
 /* > - PATH 1 (M much larger than N, JOBU='N') */
 /* > - PATH 1t (N much larger than M, JOBVT='N') */
 /* > LWORK >= MAX(1,3*MIN(M,N) + MAX(M,N),5*MIN(M,N)) for the other paths */
 /* > For good performance, LWORK should generally be larger. */
 /* > */
 /* > If LWORK = -1, then a workspace query is assumed;
 the routine */
 /* > only calculates the optimal size of the WORK array, returns */
 /* > this value as the first entry of the WORK array, and no error */
 /* > message related to LWORK is issued by XERBLA. */
 /* > \endverbatim */
 /* > */
 /* > \param[out] INFO */
 /* > \verbatim */
 /* > INFO is INTEGER */
 /* > = 0: successful exit. */
 /* > < 0: if INFO = -i, the i-th argument had an illegal value. */
 /* > > 0: if lapack_dbdsqr did not converge, INFO specifies how many */
 /* > superdiagonals of an intermediate bidiagonal form B */
 /* > did not converge to zero. See the description of WORK */
 /* > above for details. */
 /* > \endverbatim */
 /* Authors: */
 /* ======== */
 /* > \author Univ. of Tennessee */
 /* > \author Univ. of California Berkeley */
 /* > \author Univ. of Colorado Denver */
 /* > \author NAG Ltd. */
 /* > \ingroup doubleGEsing */
 /* ===================================================================== */
 /* Subroutine */
 int lapack_dgesvd(char *jobu, char *jobvt, integer *m, integer *n, doublereal *a, integer *lda, doublereal *s, doublereal *u, integer * ldu, doublereal *vt, integer *ldvt, doublereal *work, integer *lwork, integer *info) {
 /* System generated locals */
 integer a_dim1, a_offset, u_dim1, u_offset, vt_dim1, vt_offset, i__2, i__3, i__4;
 char ch__1[2];
 /* Builtin functions */
 /* Subroutine */
 
 double sqrt(doublereal);
 /* Local variables */
 integer i__, ie, ir, iu, blk, ncu;
 doublereal dum[1];
 integer nru, iscl;
 doublereal anrm;
 integer ierr, itau, ncvt, nrvt, lwork_dgebrd, lwork_dgelqf, lwork_dgeqrf;
 
 extern logical lsame_(char *, char *);
 integer chunk, minmn, wrkbl, itaup, itauq, mnthr, iwork;
 logical wntua, wntva, wntun, wntuo, wntvn, wntvo, wntus, wntvs;
 extern /* Subroutine */
 int lapack_dgebrd(integer *, integer *, doublereal *, integer *, doublereal *, doublereal *, doublereal *, doublereal *, doublereal *, integer *, integer *);
 extern doublereal dlamch_(char *), dlange_(char *, integer *, integer *, doublereal *, integer *, doublereal *);
 integer bdspac;
 extern /* Subroutine */
 int lapack_dgelqf(integer *, integer *, doublereal *, integer *, doublereal *, doublereal *, integer *, integer *), dlascl_(char *, integer *, integer *, doublereal *, doublereal *, integer *, integer *, doublereal *, integer *, integer *), dgeqrf_(integer *, integer *, doublereal *, integer *, doublereal *, doublereal *, integer *, integer *), dlacpy_(char *, integer *, integer *, doublereal *, integer *, doublereal *, integer *), dlaset_(char *, integer *, integer *, doublereal *, doublereal *, doublereal *, integer *), lapack_dbdsqr(char *, integer *, integer *, integer *, integer *, doublereal *, doublereal *, doublereal *, integer *, doublereal *, integer *, doublereal *, integer *, doublereal *, integer *), lapack_dorgbr(char *, integer *, integer *, integer *, doublereal *, integer *, doublereal *, doublereal *, integer *, integer *);
 extern /* Subroutine */
 int xerbla_(char *, integer *);
 extern integer ilaenv_(integer *, char *, char *, integer *, integer *, integer *, integer *);
 extern /* Subroutine */
 int lapack_dormbr(char *, char *, char *, integer *, integer *, integer *, doublereal *, integer *, doublereal *, doublereal *, integer *, doublereal *, integer *, integer *), lapack_dorglq(integer *, integer *, integer *, doublereal *, integer *, doublereal *, doublereal *, integer *, integer *), lapack_dorgqr(integer *, integer *, integer *, doublereal *, integer *, doublereal *, doublereal *, integer *, integer *);
 integer ldwrkr, minwrk, ldwrku, maxwrk;
 static doublereal bignum, smlnum, eps;
 logical lquery, wntuas, wntvas;
 integer lwork_dorgbrp, lwork_dorgbrq, lwork_dorglqm, lwork_dorglqn, lwork_dorgqrm, lwork_dorgqrn;
 /* -- LAPACK driver routine -- */
 /* -- LAPACK is a software package provided by Univ. of Tennessee, -- */
 /* -- Univ. of California Berkeley, Univ. of Colorado Denver and NAG Ltd..-- */
 /* .. Scalar Arguments .. */
 /* .. */
 /* .. Array Arguments .. */
 /* .. */
 /* ===================================================================== */
 /* .. Parameters .. */
 /* .. */
 /* .. Local Scalars .. */
 /* .. */
 /* .. Local Arrays .. */
 /* .. */
 /* .. External Subroutines .. */
 /* .. */
 /* .. External Functions .. */
 /* .. */
 /* .. Intrinsic Functions .. */
 /* .. */
 /* .. Executable Statements .. */
 /* Test the input arguments */
 /* Parameter adjustments */
 a_dim1 = *lda;
 a_offset = 1 + a_dim1;
 a -= a_offset;
 --s;
 u_dim1 = *ldu;
 u_offset = 1 + u_dim1;
 u -= u_offset;
 vt_dim1 = *ldvt;
 vt_offset = 1 + vt_dim1;
 vt -= vt_offset;
 --work;
 /* Function Body */
 *info = 0;
 minmn = fla_min(*m,*n);
 wntua = lsame_(jobu, "A");
 wntus = lsame_(jobu, "S");
 wntuas = wntua || wntus;
 wntuo = lsame_(jobu, "O");
 wntun = lsame_(jobu, "N");
 wntva = lsame_(jobvt, "A");
 wntvs = lsame_(jobvt, "S");
 wntvas = wntva || wntvs;
 wntvo = lsame_(jobvt, "O");
 wntvn = lsame_(jobvt, "N");
 lquery = *lwork == -1;
 if (! (wntua || wntus || wntuo || wntun)) {
 *info = -1;
 }
 else if (! (wntva || wntvs || wntvo || wntvn) || wntvo && wntuo) {
 *info = -2;
 }
 else if (*m < 0) {
 *info = -3;
 }
 else if (*n < 0) {
 *info = -4;
 }
 else if (*lda < fla_max(1,*m)) {
 *info = -6;
 }
 else if (*ldu < 1 || wntuas && *ldu < *m) {
 *info = -9;
 }
 else if (*ldvt < 1 || wntva && *ldvt < *n || wntvs && *ldvt < minmn) {
 *info = -11;
 }
 /* Compute workspace */
 /* (Note: Comments in the code beginning "Workspace:" describe the */
 /* minimal amount of workspace needed at that point in the code, */
 /* as well as the preferred amount for good performance. */
 /* NB refers to the optimal block size for the immediately */
 /* following subroutine, as returned by ILAENV.) */
#ifdef FLA_ENABLE_AMD_OPT
 if (*info == 0)
 {
=======
/* > if INFO > 0, WORK(2:MIN(M,N)) contains the unconverged */
/* > superdiagonal elements of an upper bidiagonal matrix B */
/* > whose diagonal is in S (not necessarily sorted). B */
/* > satisfies A = U * B * VT, so it has the same singular values */
/* > as A, and singular vectors related by U and VT. */
/* > \endverbatim */
/* > */
/* > \param[in] LWORK */
/* > \verbatim */
/* > LWORK is INTEGER */
/* > The dimension of the array WORK. */
/* > LWORK >= MAX(1,5*MIN(M,N)) for the paths (see comments inside code): */
/* > - PATH 1 (M much larger than N, JOBU='N') */
/* > - PATH 1t (N much larger than M, JOBVT='N') */
/* > LWORK >= MAX(1,3*MIN(M,N) + MAX(M,N),5*MIN(M,N)) for the other paths */
/* > For good performance, LWORK should generally be larger. */
/* > */
/* > If LWORK = -1, then a workspace query is assumed;
the routine */
/* > only calculates the optimal size of the WORK array, returns */
/* > this value as the first entry of the WORK array, and no error */
/* > message related to LWORK is issued by XERBLA. */
/* > \endverbatim */
/* > */
/* > \param[out] INFO */
/* > \verbatim */
/* > INFO is INTEGER */
/* > = 0: successful exit. */
/* > < 0: if INFO = -i, the i-th argument had an illegal value. */
/* > > 0: if lapack_dbdsqr did not converge, INFO specifies how many */
/* > superdiagonals of an intermediate bidiagonal form B */
/* > did not converge to zero. See the description of WORK */
/* > above for details. */
/* > \endverbatim */
/* Authors: */
/* ======== */
/* > \author Univ. of Tennessee */
/* > \author Univ. of California Berkeley */
/* > \author Univ. of Colorado Denver */
/* > \author NAG Ltd. */
/* > \ingroup doubleGEsing */
/* ===================================================================== */
/* Subroutine */
int lapack_dgesvd(char *jobu, char *jobvt, integer *m, integer *n,
                  doublereal *a, integer *lda, doublereal *s, doublereal *u,
                  integer *ldu, doublereal *vt, integer *ldvt, doublereal *work,
                  integer *lwork, integer *info) {
  /* System generated locals */
  integer a_dim1, a_offset, u_dim1, u_offset, vt_dim1, vt_offset, i__2, i__3,
      i__4;
  char ch__1[2];
  /* Builtin functions */
  /* Subroutine */

  double sqrt(doublereal);
  /* Local variables */
  integer i__, ie, ir, iu, blk, ncu;
  doublereal dum[1];
  integer nru, iscl;
  doublereal anrm;
  integer ierr, itau, ncvt, nrvt, lwork_dgebrd, lwork_dgelqf, lwork_dgeqrf;

#ifndef FLA_ENABLE_AOCL_BLAS
  extern logical lsame_(char *, char *, integer a, integer b);
#endif
  integer chunk, minmn, wrkbl, itaup, itauq, mnthr, iwork;
  logical wntua, wntva, wntun, wntuo, wntvn, wntvo, wntus, wntvs;
  extern /* Subroutine */
      int
      lapack_dgebrd(integer *, integer *, doublereal *, integer *, doublereal *,
                    doublereal *, doublereal *, doublereal *, doublereal *,
                    integer *, integer *);
  extern doublereal dlamch_(char *),
      dlange_(char *, integer *, integer *, doublereal *, integer *,
              doublereal *);
  integer bdspac;
  extern /* Subroutine */
      int
      lapack_dgelqf(integer *, integer *, doublereal *, integer *, doublereal *,
                    doublereal *, integer *, integer *),
      dlascl_(char *, integer *, integer *, doublereal *, doublereal *,
              integer *, integer *, doublereal *, integer *, integer *),
      dgeqrf_(integer *, integer *, doublereal *, integer *, doublereal *,
              doublereal *, integer *, integer *),
      dlacpy_(char *, integer *, integer *, doublereal *, integer *,
              doublereal *, integer *),
      dlaset_(char *, integer *, integer *, doublereal *, doublereal *,
              doublereal *, integer *),
      lapack_dbdsqr(char *, integer *, integer *, integer *, integer *,
                    doublereal *, doublereal *, doublereal *, integer *,
                    doublereal *, integer *, doublereal *, integer *,
                    doublereal *, integer *),
      lapack_dorgbr(char *, integer *, integer *, integer *, doublereal *,
                    integer *, doublereal *, doublereal *, integer *,
                    integer *);
  extern /* Subroutine */
      int
      xerbla_(const char *srname, const integer *info, ftnlen srname_len);
  extern integer ilaenv_(integer *, char *, char *, integer *, integer *,
                         integer *, integer *);
  extern /* Subroutine */
      int
      lapack_dormbr(char *, char *, char *, integer *, integer *, integer *,
                    doublereal *, integer *, doublereal *, doublereal *,
                    integer *, doublereal *, integer *, integer *),
      lapack_dorglq(integer *, integer *, integer *, doublereal *, integer *,
                    doublereal *, doublereal *, integer *, integer *),
      lapack_dorgqr(integer *, integer *, integer *, doublereal *, integer *,
                    doublereal *, doublereal *, integer *, integer *);
  integer ldwrkr, minwrk, ldwrku, maxwrk;
  static doublereal bignum, smlnum, eps;
  logical lquery, wntuas, wntvas;
  integer lwork_dorgbrp, lwork_dorgbrq, lwork_dorglqm, lwork_dorglqn,
      lwork_dorgqrm, lwork_dorgqrn;
  /* -- LAPACK driver routine -- */
  /* -- LAPACK is a software package provided by Univ. of Tennessee, -- */
  /* -- Univ. of California Berkeley, Univ. of Colorado Denver and NAG Ltd..--
   */
  /* .. Scalar Arguments .. */
  /* .. */
  /* .. Array Arguments .. */
  /* .. */
  /* ===================================================================== */
  /* .. Parameters .. */
  /* .. */
  /* .. Local Scalars .. */
  /* .. */
  /* .. Local Arrays .. */
  /* .. */
  /* .. External Subroutines .. */
  /* .. */
  /* .. External Functions .. */
  /* .. */
  /* .. Intrinsic Functions .. */
  /* .. */
  /* .. Executable Statements .. */
  /* Test the input arguments */
  /* Parameter adjustments */
  a_dim1 = *lda;
  a_offset = 1 + a_dim1;
  a -= a_offset;
  --s;
  u_dim1 = *ldu;
  u_offset = 1 + u_dim1;
  u -= u_offset;
  vt_dim1 = *ldvt;
  vt_offset = 1 + vt_dim1;
  vt -= vt_offset;
  --work;
  /* Function Body */
  *info = 0;
  minmn = fla_min(*m, *n);
  wntua = lsame_(jobu, "A", 1, 1);
  wntus = lsame_(jobu, "S", 1, 1);
  wntuas = wntua || wntus;
  wntuo = lsame_(jobu, "O", 1, 1);
  wntun = lsame_(jobu, "N", 1, 1);
  wntva = lsame_(jobvt, "A", 1, 1);
  wntvs = lsame_(jobvt, "S", 1, 1);
  wntvas = wntva || wntvs;
  wntvo = lsame_(jobvt, "O", 1, 1);
  wntvn = lsame_(jobvt, "N", 1, 1);
  lquery = *lwork == -1;
  ie = 0;
  bdspac = 0;
  mnthr = 0;
  wrkbl = 0;
  if (!(wntua || wntus || wntuo || wntun)) {
    *info = -1;
  } else if (!(wntva || wntvs || wntvo || wntvn) || wntvo && wntuo) {
    *info = -2;
  } else if (*m < 0) {
    *info = -3;
  } else if (*n < 0) {
    *info = -4;
  } else if (*lda < fla_max(1, *m)) {
    *info = -6;
  } else if (*ldu < 1 || wntuas && *ldu < *m) {
    *info = -9;
  } else if (*ldvt < 1 || wntva && *ldvt < *n || wntvs && *ldvt < minmn) {
    *info = -11;
  }
  /* Compute workspace */
  /* (Note: Comments in the code beginning "Workspace:" describe the */
  /* minimal amount of workspace needed at that point in the code, */
  /* as well as the preferred amount for good performance. */
  /* NB refers to the optimal block size for the immediately */
  /* following subroutine, as returned by ILAENV.) */
#if FLA_ENABLE_AMD_OPT
  if (*info == 0) {
>>>>>>> da18bca7
    minwrk = 1;
    maxwrk = 1;
    if (*m >= *n && minmn > 0) {
      /* Compute space needed for lapack_dbdsqr */
      mnthr = ilaenv_(&c__6, "DGESVD", ch__1, m, n, &c__0, &c__0);
      bdspac = *n * 5;
      if (*m >= mnthr) {
        /* Compute space needed for DGEQRF */
        lwork_dgeqrf = *n * FLA_GEQRF_BLOCK_SIZE;
        /* Compute space needed for DGEBRD */
        lwork_dgebrd = *n * 2 * FLA_GEQRF_BLOCK_SIZE;
        if (wntun) {
          /* Compute space needed for DORGBR P */
          lwork_dorgbrp = fla_max(1, (*n - 1)) * FLA_GEQRF_BLOCK_SIZE;
          /* Path 1 (M much larger than N, JOBU='N') */
          maxwrk = *n + lwork_dgeqrf;
          /* Computing MAX */
          i__2 = maxwrk;
          i__3 = *n * 3 + lwork_dgebrd; // , expr subst
          maxwrk = fla_max(i__2, i__3);
          if (wntvo || wntvas) {
            /* Computing MAX */
            i__2 = maxwrk;
            i__3 = *n * 3 + lwork_dorgbrp; // , expr subst
            maxwrk = fla_max(i__2, i__3);
          }
          maxwrk = fla_max(maxwrk, bdspac);
          /* Computing MAX */
          i__2 = *n << 2;
          minwrk = fla_max(i__2, bdspac);
        } else if (wntuo && wntvn) {
          /* Compute space needed for DORGQR */
          lwork_dorgqrn = fla_max(1, *n) * FLA_GEQRF_BLOCK_SIZE;
          /* Compute space needed for DORGBR Q */
          lwork_dorgbrq = fla_max(1, *n) * FLA_GEQRF_BLOCK_SIZE;
          /* Path 2 (M much larger than N, JOBU='O', JOBVT='N') */
          wrkbl = *n + lwork_dgeqrf;
          /* Computing MAX */
          i__2 = wrkbl;
          i__3 = *n + lwork_dorgqrn; // , expr subst
          wrkbl = fla_max(i__2, i__3);
          /* Computing MAX */
          i__2 = wrkbl;
          i__3 = *n * 3 + lwork_dgebrd; // , expr subst
          wrkbl = fla_max(i__2, i__3);
          /* Computing MAX */
          i__2 = wrkbl;
          i__3 = *n * 3 + lwork_dorgbrq; // , expr subst
          wrkbl = fla_max(i__2, i__3);
          wrkbl = fla_max(wrkbl, bdspac);
          /* Computing MAX */
          i__2 = *n * *n + wrkbl;
          i__3 = *n * *n + *m * *n + *n; // , expr subst
          maxwrk = fla_max(i__2, i__3);
          /* Computing MAX */
          i__2 = *n * 3 + *m;
          minwrk = fla_max(i__2, bdspac);
        } else if (wntuo && wntvas) {
          /* Compute space needed for DORGQR */
          lwork_dorgqrn = fla_max(1, *n) * FLA_GEQRF_BLOCK_SIZE;
          /* Compute space needed for DORGBR Q */
          lwork_dorgbrq = fla_max(1, *n) * FLA_GEQRF_BLOCK_SIZE;
          /* Compute space needed for DORGBR P */
          lwork_dorgbrp = fla_max(1, (*n - 1)) * FLA_GEQRF_BLOCK_SIZE;
          /* Path 3 (M much larger than N, JOBU='O', JOBVT='S' or */
          /* 'A') */
          wrkbl = *n + lwork_dgeqrf;
          /* Computing MAX */
          i__2 = wrkbl;
          i__3 = *n + lwork_dorgqrn; // , expr subst
          wrkbl = fla_max(i__2, i__3);
          /* Computing MAX */
          i__2 = wrkbl;
          i__3 = *n * 3 + lwork_dgebrd; // , expr subst
          wrkbl = fla_max(i__2, i__3);
          /* Computing MAX */
          i__2 = wrkbl;
          i__3 = *n * 3 + lwork_dorgbrq; // , expr subst
          wrkbl = fla_max(i__2, i__3);
          /* Computing MAX */
          i__2 = wrkbl;
          i__3 = *n * 3 + lwork_dorgbrp; // , expr subst
          wrkbl = fla_max(i__2, i__3);
          wrkbl = fla_max(wrkbl, bdspac);
          /* Computing MAX */
          i__2 = *n * *n + wrkbl;
          i__3 = *n * *n + *m * *n + *n; // , expr subst
          maxwrk = fla_max(i__2, i__3);
          /* Computing MAX */
          i__2 = *n * 3 + *m;
          minwrk = fla_max(i__2, bdspac);
        } else if (wntus && wntvn) {
          /* Compute space needed for DORGQR */
          lwork_dorgqrn = fla_max(1, *n) * FLA_GEQRF_BLOCK_SIZE;
          /* Compute space needed for DORGBR Q */
          lwork_dorgbrq = fla_max(1, *n) * FLA_GEQRF_BLOCK_SIZE;
          /* Path 4 (M much larger than N, JOBU='S', JOBVT='N') */
          wrkbl = *n + lwork_dgeqrf;
          /* Computing MAX */
          i__2 = wrkbl;
          i__3 = *n + lwork_dorgqrn; // , expr subst
          wrkbl = fla_max(i__2, i__3);
          /* Computing MAX */
          i__2 = wrkbl;
          i__3 = *n * 3 + lwork_dgebrd; // , expr subst
          wrkbl = fla_max(i__2, i__3);
          /* Computing MAX */
          i__2 = wrkbl;
          i__3 = *n * 3 + lwork_dorgbrq; // , expr subst
          wrkbl = fla_max(i__2, i__3);
          wrkbl = fla_max(wrkbl, bdspac);
          maxwrk = *n * *n + wrkbl;
          /* Computing MAX */
          i__2 = *n * 3 + *m;
          minwrk = fla_max(i__2, bdspac);
        } else if (wntus && wntvo) {
          /* Compute space needed for DORGQR */
          lwork_dorgqrn = fla_max(1, *n) * FLA_GEQRF_BLOCK_SIZE;
          /* Compute space needed for DORGBR P */
          lwork_dorgbrp = fla_max(1, (*n - 1)) * FLA_GEQRF_BLOCK_SIZE;
          /* Compute space needed for DORGBR Q */
          lwork_dorgbrq = fla_max(1, *n) * FLA_GEQRF_BLOCK_SIZE;
          /* Path 5 (M much larger than N, JOBU='S', JOBVT='O') */
          wrkbl = *n + lwork_dgeqrf;
          /* Computing MAX */
          i__2 = wrkbl;
          i__3 = *n + lwork_dorgqrn; // , expr subst
          wrkbl = fla_max(i__2, i__3);
          /* Computing MAX */
          i__2 = wrkbl;
          i__3 = *n * 3 + lwork_dgebrd; // , expr subst
          wrkbl = fla_max(i__2, i__3);
          /* Computing MAX */
          i__2 = wrkbl;
          i__3 = *n * 3 + lwork_dorgbrq; // , expr subst
          wrkbl = fla_max(i__2, i__3);
          /* Computing MAX */
          i__2 = wrkbl;
          i__3 = *n * 3 + lwork_dorgbrp; // , expr subst
          wrkbl = fla_max(i__2, i__3);
          wrkbl = fla_max(wrkbl, bdspac);
          maxwrk = (*n << 1) * *n + wrkbl;
          /* Computing MAX */
          i__2 = *n * 3 + *m;
          minwrk = fla_max(i__2, bdspac);
        } else if (wntus && wntvas) {
          /* Compute space needed for DORGQR */
          lwork_dorgqrn = fla_max(1, *n) * FLA_GEQRF_BLOCK_SIZE;
          /* Compute space needed for DORGBR P */
          lwork_dorgbrp = fla_max(1, (*n - 1)) * FLA_GEQRF_BLOCK_SIZE;
          /* Compute space needed for DORGBR Q */
          lwork_dorgbrq = fla_max(1, *n) * FLA_GEQRF_BLOCK_SIZE;
          /* Path 6 (M much larger than N, JOBU='S', JOBVT='S' or */
          /* 'A') */
          wrkbl = *n + lwork_dgeqrf;
          /* Computing MAX */
          i__2 = wrkbl;
          i__3 = *n + lwork_dorgqrn; // , expr subst
          wrkbl = fla_max(i__2, i__3);
          /* Computing MAX */
          i__2 = wrkbl;
          i__3 = *n * 3 + lwork_dgebrd; // , expr subst
          wrkbl = fla_max(i__2, i__3);
          /* Computing MAX */
          i__2 = wrkbl;
          i__3 = *n * 3 + lwork_dorgbrq; // , expr subst
          wrkbl = fla_max(i__2, i__3);
          /* Computing MAX */
          i__2 = wrkbl;
          i__3 = *n * 3 + lwork_dorgbrp; // , expr subst
          wrkbl = fla_max(i__2, i__3);
          wrkbl = fla_max(wrkbl, bdspac);
          maxwrk = *n * *n + wrkbl;
          /* Computing MAX */
          i__2 = *n * 3 + *m;
          minwrk = fla_max(i__2, bdspac);
        } else if (wntua && wntvn) {
          /* Compute space needed for DORGQR */
          lwork_dorgqrm = fla_max(1, *m) * FLA_GEQRF_BLOCK_SIZE;
          /* Compute space needed for DORGBR Q */
          lwork_dorgbrq = fla_max(1, *n) * FLA_GEQRF_BLOCK_SIZE;
          /* Path 7 (M much larger than N, JOBU='A', JOBVT='N') */
          wrkbl = *n + lwork_dgeqrf;
          /* Computing MAX */
          i__2 = wrkbl;
          i__3 = *n + lwork_dorgqrm; // , expr subst
          wrkbl = fla_max(i__2, i__3);
          /* Computing MAX */
          i__2 = wrkbl;
          i__3 = *n * 3 + lwork_dgebrd; // , expr subst
          wrkbl = fla_max(i__2, i__3);
          /* Computing MAX */
          i__2 = wrkbl;
          i__3 = *n * 3 + lwork_dorgbrq; // , expr subst
          wrkbl = fla_max(i__2, i__3);
          wrkbl = fla_max(wrkbl, bdspac);
          maxwrk = *n * *n + wrkbl;
          /* Computing MAX */
          i__2 = *n * 3 + *m;
          minwrk = fla_max(i__2, bdspac);
        } else if (wntua && wntvo) {
          /* Compute space needed for DORGQR */
          lwork_dorgqrm = fla_max(1, *m) * FLA_GEQRF_BLOCK_SIZE;
          /* Compute space needed for DORGBR Q */
          lwork_dorgbrq = fla_max(1, *n) * FLA_GEQRF_BLOCK_SIZE;
          /* Compute space needed for DORGBR P */
          lwork_dorgbrp = fla_max(1, (*n - 1)) * FLA_GEQRF_BLOCK_SIZE;
          /* Path 8 (M much larger than N, JOBU='A', JOBVT='O') */
          wrkbl = *n + lwork_dgeqrf;
          /* Computing MAX */
          i__2 = wrkbl;
          i__3 = *n + lwork_dorgqrm; // , expr subst
          wrkbl = fla_max(i__2, i__3);
          /* Computing MAX */
          i__2 = wrkbl;
          i__3 = *n * 3 + lwork_dgebrd; // , expr subst
          wrkbl = fla_max(i__2, i__3);
          /* Computing MAX */
          i__2 = wrkbl;
          i__3 = *n * 3 + lwork_dorgbrq; // , expr subst
          wrkbl = fla_max(i__2, i__3);
          /* Computing MAX */
          i__2 = wrkbl;
          i__3 = *n * 3 + lwork_dorgbrp; // , expr subst
          wrkbl = fla_max(i__2, i__3);
          wrkbl = fla_max(wrkbl, bdspac);
          maxwrk = (*n << 1) * *n + wrkbl;
          /* Computing MAX */
          i__2 = *n * 3 + *m;
          minwrk = fla_max(i__2, bdspac);
        } else if (wntua && wntvas) {
          /* Compute space needed for DORGQR */
          lwork_dorgqrm = fla_max(1, *m) * FLA_GEQRF_BLOCK_SIZE;
          /* Compute space needed for DORGBR Q */
          lwork_dorgbrq = fla_max(1, *n) * FLA_GEQRF_BLOCK_SIZE;
          /* Compute space needed for DORGBR P */
          lwork_dorgbrp = fla_max(1, (*n - 1)) * FLA_GEQRF_BLOCK_SIZE;
          /* Path 9 (M much larger than N, JOBU='A', JOBVT='S' or */
          /* 'A') */
          wrkbl = *n + lwork_dgeqrf;
          /* Computing MAX */
          i__2 = wrkbl;
          i__3 = *n + lwork_dorgqrm; // , expr subst
          wrkbl = fla_max(i__2, i__3);
          /* Computing MAX */
          i__2 = wrkbl;
          i__3 = *n * 3 + lwork_dgebrd; // , expr subst
          wrkbl = fla_max(i__2, i__3);
          /* Computing MAX */
          i__2 = wrkbl;
          i__3 = *n * 3 + lwork_dorgbrq; // , expr subst
          wrkbl = fla_max(i__2, i__3);
          /* Computing MAX */
          i__2 = wrkbl;
          i__3 = *n * 3 + lwork_dorgbrp; // , expr subst
          wrkbl = fla_max(i__2, i__3);
          wrkbl = fla_max(wrkbl, bdspac);
          maxwrk = *n * *n + wrkbl;
          /* Computing MAX */
          i__2 = *n * 3 + *m;
          minwrk = fla_max(i__2, bdspac);
        }
      } else {
        /* Path 10 (M at least N, but not much larger) */
        lwork_dgebrd = (*m + *n) * FLA_GEQRF_BLOCK_SIZE;
        maxwrk = *n * 3 + lwork_dgebrd;
        if (wntus || wntuo) {
          lwork_dorgbrq = fla_max(1, *n) * FLA_GEQRF_BLOCK_SIZE;
          /* Computing MAX */
          i__2 = maxwrk;
          i__3 = *n * 3 + lwork_dorgbrq; // , expr subst
          maxwrk = fla_max(i__2, i__3);
        }
        if (wntua) {
          /* Compute space needed for DORGBR Q */
          lwork_dorgbrq = fla_max(1, *m) * FLA_GEQRF_BLOCK_SIZE;
          /* Computing MAX */
          i__2 = maxwrk;
          i__3 = *n * 3 + lwork_dorgbrq; // , expr subst
          maxwrk = fla_max(i__2, i__3);
        }
        if (!wntvn) {
          /* Compute space needed for DORGBR P */
          lwork_dorgbrp = fla_max(1, (*n - 1)) * FLA_GEQRF_BLOCK_SIZE;
          /* Computing MAX */
          i__2 = maxwrk;
          i__3 = *n * 3 + lwork_dorgbrp; // , expr subst
          maxwrk = fla_max(i__2, i__3);
        }
        maxwrk = fla_max(maxwrk, bdspac);
        /* Computing MAX */
        i__2 = *n * 3 + *m;
        minwrk = fla_max(i__2, bdspac);
      }
    } else if (minmn > 0) {
      /* Compute space needed for lapack_dbdsqr */
      mnthr = ilaenv_(&c__6, "DGESVD", ch__1, m, n, &c__0, &c__0);
      bdspac = *m * 5;
      if (*n >= mnthr) {
        /* Compute space needed for DGELQF */
        lwork_dgelqf = *m * FLA_GEQRF_BLOCK_SIZE;
        /* Compute space needed for DGEBRD */
        lwork_dgebrd = (*m + *n) * FLA_GEQRF_BLOCK_SIZE;
        if (wntvn) {
          /* Path 1t(N much larger than M, JOBVT='N') */
          maxwrk = *m + lwork_dgelqf;
          /* Computing MAX */
          i__2 = maxwrk;
          i__3 = *m * 3 + lwork_dgebrd; // , expr subst
          maxwrk = fla_max(i__2, i__3);
          if (wntuo || wntuas) {
            lwork_dorgbrq = fla_max(1, *m) * FLA_GEQRF_BLOCK_SIZE;
            /* Computing MAX */
            i__2 = maxwrk;
            i__3 = *m * 3 + lwork_dorgbrq; // , expr subst
            maxwrk = fla_max(i__2, i__3);
          }
          maxwrk = fla_max(maxwrk, bdspac);
          /* Computing MAX */
          i__2 = *m << 2;
          minwrk = fla_max(i__2, bdspac);
        } else if (wntvo && wntun) {
          /* Compute space needed for DORGLQ */
          lwork_dorglqm = fla_max(1, *m) * FLA_GEQRF_BLOCK_SIZE;
          /* Compute space needed for DORGBR P */
          lwork_dorgbrp = fla_max(1, (*m - 1)) * FLA_GEQRF_BLOCK_SIZE;
          /* Path 2t(N much larger than M, JOBU='N', JOBVT='O') */
          wrkbl = *m + lwork_dgelqf;
          /* Computing MAX */
          i__2 = wrkbl;
          i__3 = *m + lwork_dorglqm; // , expr subst
          wrkbl = fla_max(i__2, i__3);
          /* Computing MAX */
          i__2 = wrkbl;
          i__3 = *m * 3 + lwork_dgebrd; // , expr subst
          wrkbl = fla_max(i__2, i__3);
          /* Computing MAX */
          i__2 = wrkbl;
          i__3 = *m * 3 + lwork_dorgbrp; // , expr subst
          wrkbl = fla_max(i__2, i__3);
          wrkbl = fla_max(wrkbl, bdspac);
          /* Computing MAX */
          i__2 = *m * *m + wrkbl;
          i__3 = *m * *m + *m * *n + *m; // , expr subst
          maxwrk = fla_max(i__2, i__3);
          /* Computing MAX */
          i__2 = *m * 3 + *n;
          minwrk = fla_max(i__2, bdspac);
        } else if (wntvo && wntuas) {
          /* Compute space needed for DORGLQ */
          lwork_dorglqm = fla_max(1, *m) * FLA_GEQRF_BLOCK_SIZE;
          /* Compute space needed for DORGBR P */
          lwork_dorgbrp = fla_max(1, (*m - 1)) * FLA_GEQRF_BLOCK_SIZE;
          /* Compute space needed for DORGBR Q */
          lwork_dorgbrq = fla_max(1, *m) * FLA_GEQRF_BLOCK_SIZE;
          /* Path 3t(N much larger than M, JOBU='S' or 'A', */
          /* JOBVT='O') */
          wrkbl = *m + lwork_dgelqf;
          /* Computing MAX */
          i__2 = wrkbl;
          i__3 = *m + lwork_dorglqm; // , expr subst
          wrkbl = fla_max(i__2, i__3);
          /* Computing MAX */
          i__2 = wrkbl;
          i__3 = *m * 3 + lwork_dgebrd; // , expr subst
          wrkbl = fla_max(i__2, i__3);
          /* Computing MAX */
          i__2 = wrkbl;
          i__3 = *m * 3 + lwork_dorgbrp; // , expr subst
          wrkbl = fla_max(i__2, i__3);
          /* Computing MAX */
          i__2 = wrkbl;
          i__3 = *m * 3 + lwork_dorgbrq; // , expr subst
          wrkbl = fla_max(i__2, i__3);
          wrkbl = fla_max(wrkbl, bdspac);
          /* Computing MAX */
          i__2 = *m * *m + wrkbl;
          i__3 = *m * *m + *m * *n + *m; // , expr subst
          maxwrk = fla_max(i__2, i__3);
          /* Computing MAX */
          i__2 = *m * 3 + *n;
          minwrk = fla_max(i__2, bdspac);
        } else if (wntvs && wntun) {
          lwork_dorglqm = fla_max(1, *m) * FLA_GEQRF_BLOCK_SIZE;
          /* Compute space needed for DORGBR P */
          lwork_dorgbrp = fla_max(1, (*m - 1)) * FLA_GEQRF_BLOCK_SIZE;
          /* Path 4t(N much larger than M, JOBU='N', JOBVT='S') */
          wrkbl = *m + lwork_dgelqf;
          /* Computing MAX */
          i__2 = wrkbl;
          i__3 = *m + lwork_dorglqm; // , expr subst
          wrkbl = fla_max(i__2, i__3);
          /* Computing MAX */
          i__2 = wrkbl;
          i__3 = *m * 3 + lwork_dgebrd; // , expr subst
          wrkbl = fla_max(i__2, i__3);
          /* Computing MAX */
          i__2 = wrkbl;
          i__3 = *m * 3 + lwork_dorgbrp; // , expr subst
          wrkbl = fla_max(i__2, i__3);
          wrkbl = fla_max(wrkbl, bdspac);
          maxwrk = *m * *m + wrkbl;
          /* Computing MAX */
          i__2 = *m * 3 + *n;
          minwrk = fla_max(i__2, bdspac);
        } else if (wntvs && wntuo) {
          /* Compute space needed for DORGLQ */
          lwork_dorglqm = fla_max(1, *m) * FLA_GEQRF_BLOCK_SIZE;
          /* Compute space needed for DORGBR P */
          lwork_dorgbrp = fla_max(1, (*m - 1)) * FLA_GEQRF_BLOCK_SIZE;
          /* Compute space needed for DORGBR Q */
          lwork_dorgbrq = fla_max(1, *m) * FLA_GEQRF_BLOCK_SIZE;
          /* Path 5t(N much larger than M, JOBU='O', JOBVT='S') */
          wrkbl = *m + lwork_dgelqf;
          /* Computing MAX */
          i__2 = wrkbl;
          i__3 = *m + lwork_dorglqm; // , expr subst
          wrkbl = fla_max(i__2, i__3);
          /* Computing MAX */
          i__2 = wrkbl;
          i__3 = *m * 3 + lwork_dgebrd; // , expr subst
          wrkbl = fla_max(i__2, i__3);
          /* Computing MAX */
          i__2 = wrkbl;
          i__3 = *m * 3 + lwork_dorgbrp; // , expr subst
          wrkbl = fla_max(i__2, i__3);
          /* Computing MAX */
          i__2 = wrkbl;
          i__3 = *m * 3 + lwork_dorgbrq; // , expr subst
          wrkbl = fla_max(i__2, i__3);
          wrkbl = fla_max(wrkbl, bdspac);
          maxwrk = (*m << 1) * *m + wrkbl;
          /* Computing MAX */
          i__2 = *m * 3 + *n;
          minwrk = fla_max(i__2, bdspac);
        } else if (wntvs && wntuas) {
          /* Compute space needed for DORGLQ */
          lwork_dorglqm = fla_max(1, *m) * FLA_GEQRF_BLOCK_SIZE;
          /* Compute space needed for DORGBR P */
          lwork_dorgbrp = fla_max(1, (*m - 1)) * FLA_GEQRF_BLOCK_SIZE;
          /* Compute space needed for DORGBR Q */
          lwork_dorgbrq = fla_max(1, *m) * FLA_GEQRF_BLOCK_SIZE;
          /* Path 6t(N much larger than M, JOBU='S' or 'A', */
          /* JOBVT='S') */
          wrkbl = *m + lwork_dgelqf;
          /* Computing MAX */
          i__2 = wrkbl;
          i__3 = *m + lwork_dorglqm; // , expr subst
          wrkbl = fla_max(i__2, i__3);
          /* Computing MAX */
          i__2 = wrkbl;
          i__3 = *m * 3 + lwork_dgebrd; // , expr subst
          wrkbl = fla_max(i__2, i__3);
          /* Computing MAX */
          i__2 = wrkbl;
          i__3 = *m * 3 + lwork_dorgbrp; // , expr subst
          wrkbl = fla_max(i__2, i__3);
          /* Computing MAX */
          i__2 = wrkbl;
          i__3 = *m * 3 + lwork_dorgbrq; // , expr subst
          wrkbl = fla_max(i__2, i__3);
          wrkbl = fla_max(wrkbl, bdspac);
          maxwrk = *m * *m + wrkbl;
          /* Computing MAX */
          i__2 = *m * 3 + *n;
          minwrk = fla_max(i__2, bdspac);
        } else if (wntva && wntun) {
          lwork_dorglqn = fla_max(1, *n) * FLA_GEQRF_BLOCK_SIZE;
          /* Compute space needed for DORGBR P */
          lwork_dorgbrp = fla_max(1, (*m - 1)) * FLA_GEQRF_BLOCK_SIZE;
          /* Path 7t(N much larger than M, JOBU='N', JOBVT='A') */
          wrkbl = *m + lwork_dgelqf;
          /* Computing MAX */
          i__2 = wrkbl;
          i__3 = *m + lwork_dorglqn; // , expr subst
          wrkbl = fla_max(i__2, i__3);
          /* Computing MAX */
          i__2 = wrkbl;
          i__3 = *m * 3 + lwork_dgebrd; // , expr subst
          wrkbl = fla_max(i__2, i__3);
          /* Computing MAX */
          i__2 = wrkbl;
          i__3 = *m * 3 + lwork_dorgbrp; // , expr subst
          wrkbl = fla_max(i__2, i__3);
          wrkbl = fla_max(wrkbl, bdspac);
          maxwrk = *m * *m + wrkbl;
          /* Computing MAX */
          i__2 = *m * 3 + *n;
          minwrk = fla_max(i__2, bdspac);
        } else if (wntva && wntuo) {
          lwork_dorglqn = fla_max(1, *n) * FLA_GEQRF_BLOCK_SIZE;
          /* Compute space needed for DORGBR P */
          lwork_dorgbrp = fla_max(1, (*m - 1)) * FLA_GEQRF_BLOCK_SIZE;
          /* Compute space needed for DORGBR Q */
          lwork_dorgbrq = fla_max(1, *m) * FLA_GEQRF_BLOCK_SIZE;
          /* Path 8t(N much larger than M, JOBU='O', JOBVT='A') */
          wrkbl = *m + lwork_dgelqf;
          /* Computing MAX */
          i__2 = wrkbl;
          i__3 = *m + lwork_dorglqn; // , expr subst
          wrkbl = fla_max(i__2, i__3);
          /* Computing MAX */
          i__2 = wrkbl;
          i__3 = *m * 3 + lwork_dgebrd; // , expr subst
          wrkbl = fla_max(i__2, i__3);
          /* Computing MAX */
          i__2 = wrkbl;
          i__3 = *m * 3 + lwork_dorgbrp; // , expr subst
          wrkbl = fla_max(i__2, i__3);
          /* Computing MAX */
          i__2 = wrkbl;
          i__3 = *m * 3 + lwork_dorgbrq; // , expr subst
          wrkbl = fla_max(i__2, i__3);
          wrkbl = fla_max(wrkbl, bdspac);
          maxwrk = (*m << 1) * *m + wrkbl;
          /* Computing MAX */
          i__2 = *m * 3 + *n;
          minwrk = fla_max(i__2, bdspac);
        } else if (wntva && wntuas) {
          /* Compute space needed for DORGLQ */
          lwork_dorglqn = fla_max(1, *n) * FLA_GEQRF_BLOCK_SIZE;
          /* Compute space needed for DORGBR P */
          lwork_dorgbrp = fla_max(1, (*m - 1)) * FLA_GEQRF_BLOCK_SIZE;
          /* Compute space needed for DORGBR Q */
          lwork_dorgbrq = fla_max(1, *m) * FLA_GEQRF_BLOCK_SIZE;
          /* Path 9t(N much larger than M, JOBU='S' or 'A', */
          /* JOBVT='A') */
          wrkbl = *m + lwork_dgelqf;
          /* Computing MAX */
          i__2 = wrkbl;
          i__3 = *m + lwork_dorglqn; // , expr subst
          wrkbl = fla_max(i__2, i__3);
          /* Computing MAX */
          i__2 = wrkbl;
          i__3 = *m * 3 + lwork_dgebrd; // , expr subst
          wrkbl = fla_max(i__2, i__3);
          /* Computing MAX */
          i__2 = wrkbl;
          i__3 = *m * 3 + lwork_dorgbrp; // , expr subst
          wrkbl = fla_max(i__2, i__3);
          /* Computing MAX */
          i__2 = wrkbl;
          i__3 = *m * 3 + lwork_dorgbrq; // , expr subst
          wrkbl = fla_max(i__2, i__3);
          wrkbl = fla_max(wrkbl, bdspac);
          maxwrk = *m * *m + wrkbl;
          /* Computing MAX */
          i__2 = *m * 3 + *n;
          minwrk = fla_max(i__2, bdspac);
        }
      } else {
        /* Path 10t(N greater than M, but not much larger) */
        lwork_dgebrd = (*m + *n) * FLA_GEQRF_BLOCK_SIZE;
        maxwrk = *m * 3 + lwork_dgebrd;
        if (wntvs || wntvo) {
          /* Compute space needed for DORGBR P */
          lwork_dorgbrp = fla_max(1, (*n - 1)) * FLA_GEQRF_BLOCK_SIZE;
          /* Computing MAX */
          i__2 = maxwrk;
          i__3 = *m * 3 + lwork_dorgbrp; // , expr subst
          maxwrk = fla_max(i__2, i__3);
        }
        if (wntva) {
          /* Compute space needed for DORGBR P */
          lwork_dorgbrp = fla_max(1, *n) * FLA_GEQRF_BLOCK_SIZE;
          /* Computing MAX */
          i__2 = maxwrk;
          i__3 = *m * 3 + lwork_dorgbrp; // , expr subst
          maxwrk = fla_max(i__2, i__3);
        }
        if (!wntun) {
          /* Compute space needed for DORGBR Q */
          lwork_dorgbrq = fla_max(1, *m) * FLA_GEQRF_BLOCK_SIZE;
          /* Computing MAX */
          i__2 = maxwrk;
          i__3 = *m * 3 + lwork_dorgbrq; // , expr subst
          maxwrk = fla_max(i__2, i__3);
        }
        maxwrk = fla_max(maxwrk, bdspac);
        /* Computing MAX */
        i__2 = *m * 3 + *n;
        minwrk = fla_max(i__2, bdspac);
      }
    }
    maxwrk = fla_max(maxwrk, minwrk);
    work[1] = (doublereal)maxwrk;
    if (*lwork < minwrk && !lquery) {
      *info = -13;
    }
  }
#else
  if (*info == 0) {
    minwrk = 1;
    maxwrk = 1;
    if (*m >= *n && minmn > 0) {
      /* Compute space needed for lapack_dbdsqr */
      mnthr = ilaenv_(&c__6, "DGESVD", ch__1, m, n, &c__0, &c__0);
      bdspac = *n * 5;
      if (*m >= mnthr) {
        dgeqrf_(m, n, &a[a_offset], lda, dum, dum, &c_n1, &ierr);
        lwork_dgeqrf = (integer)dum[0];
        /* Compute space needed for DORGQR */
        lapack_dorgqr(m, n, n, &a[a_offset], lda, dum, dum, &c_n1, &ierr);
        lwork_dorgqrn = (integer)dum[0];
        lapack_dorgqr(m, m, n, &a[a_offset], lda, dum, dum, &c_n1, &ierr);
        lwork_dorgqrm = (integer)dum[0];
        /* Compute space needed for DGEBRD */
        lapack_dgebrd(n, n, &a[a_offset], lda, &s[1], dum, dum, dum, dum, &c_n1,
                      &ierr);
        lwork_dgebrd = (integer)dum[0];
        /* Compute space needed for DORGBR P */
        lapack_dorgbr("P", n, n, n, &a[a_offset], lda, dum, dum, &c_n1, &ierr);
        lwork_dorgbrp = (integer)dum[0];
        /* Compute space needed for DORGBR Q */
        lapack_dorgbr("Q", n, n, n, &a[a_offset], lda, dum, dum, &c_n1, &ierr);
        lwork_dorgbrq = (integer)dum[0];
        if (wntun) {
          /* Path 1 (M much larger than N, JOBU='N') */
          maxwrk = *n + lwork_dgeqrf;
          /* Computing MAX */
          i__2 = maxwrk;
          i__3 = *n * 3 + lwork_dgebrd; // , expr subst
          maxwrk = fla_max(i__2, i__3);
          if (wntvo || wntvas) {
            /* Computing MAX */
            i__2 = maxwrk;
            i__3 = *n * 3 + lwork_dorgbrp; // , expr subst
            maxwrk = fla_max(i__2, i__3);
          }
          maxwrk = fla_max(maxwrk, bdspac);
          /* Computing MAX */
          i__2 = *n << 2;
          minwrk = fla_max(i__2, bdspac);
        } else if (wntuo && wntvn) {
          /* Path 2 (M much larger than N, JOBU='O', JOBVT='N') */
          wrkbl = *n + lwork_dgeqrf;
          /* Computing MAX */
          i__2 = wrkbl;
          i__3 = *n + lwork_dorgqrn; // , expr subst
          wrkbl = fla_max(i__2, i__3);
          /* Computing MAX */
          i__2 = wrkbl;
          i__3 = *n * 3 + lwork_dgebrd; // , expr subst
          wrkbl = fla_max(i__2, i__3);
          /* Computing MAX */
          i__2 = wrkbl;
          i__3 = *n * 3 + lwork_dorgbrq; // , expr subst
          wrkbl = fla_max(i__2, i__3);
          wrkbl = fla_max(wrkbl, bdspac);
          /* Computing MAX */
          i__2 = *n * *n + wrkbl;
          i__3 = *n * *n + *m * *n + *n; // , expr subst
          maxwrk = fla_max(i__2, i__3);
          /* Computing MAX */
          i__2 = *n * 3 + *m;
          minwrk = fla_max(i__2, bdspac);
        } else if (wntuo && wntvas) {
          /* Path 3 (M much larger than N, JOBU='O', JOBVT='S' or */
          /* 'A') */
          wrkbl = *n + lwork_dgeqrf;
          /* Computing MAX */
          i__2 = wrkbl;
          i__3 = *n + lwork_dorgqrn; // , expr subst
          wrkbl = fla_max(i__2, i__3);
          /* Computing MAX */
          i__2 = wrkbl;
          i__3 = *n * 3 + lwork_dgebrd; // , expr subst
          wrkbl = fla_max(i__2, i__3);
          /* Computing MAX */
          i__2 = wrkbl;
          i__3 = *n * 3 + lwork_dorgbrq; // , expr subst
          wrkbl = fla_max(i__2, i__3);
          /* Computing MAX */
          i__2 = wrkbl;
          i__3 = *n * 3 + lwork_dorgbrp; // , expr subst
          wrkbl = fla_max(i__2, i__3);
          wrkbl = fla_max(wrkbl, bdspac);
          /* Computing MAX */
          i__2 = *n * *n + wrkbl;
          i__3 = *n * *n + *m * *n + *n; // , expr subst
          maxwrk = fla_max(i__2, i__3);
          /* Computing MAX */
          i__2 = *n * 3 + *m;
          minwrk = fla_max(i__2, bdspac);
        } else if (wntus && wntvn) {
          /* Path 4 (M much larger than N, JOBU='S', JOBVT='N') */
          wrkbl = *n + lwork_dgeqrf;
          /* Computing MAX */
          i__2 = wrkbl;
          i__3 = *n + lwork_dorgqrn; // , expr subst
          wrkbl = fla_max(i__2, i__3);
          /* Computing MAX */
          i__2 = wrkbl;
          i__3 = *n * 3 + lwork_dgebrd; // , expr subst
          wrkbl = fla_max(i__2, i__3);
          /* Computing MAX */
          i__2 = wrkbl;
          i__3 = *n * 3 + lwork_dorgbrq; // , expr subst
          wrkbl = fla_max(i__2, i__3);
          wrkbl = fla_max(wrkbl, bdspac);
          maxwrk = *n * *n + wrkbl;
          /* Computing MAX */
          i__2 = *n * 3 + *m;
          minwrk = fla_max(i__2, bdspac);
        } else if (wntus && wntvo) {
          /* Path 5 (M much larger than N, JOBU='S', JOBVT='O') */
          wrkbl = *n + lwork_dgeqrf;
          /* Computing MAX */
          i__2 = wrkbl;
          i__3 = *n + lwork_dorgqrn; // , expr subst
          wrkbl = fla_max(i__2, i__3);
          /* Computing MAX */
          i__2 = wrkbl;
          i__3 = *n * 3 + lwork_dgebrd; // , expr subst
          wrkbl = fla_max(i__2, i__3);
          /* Computing MAX */
          i__2 = wrkbl;
          i__3 = *n * 3 + lwork_dorgbrq; // , expr subst
          wrkbl = fla_max(i__2, i__3);
          /* Computing MAX */
          i__2 = wrkbl;
          i__3 = *n * 3 + lwork_dorgbrp; // , expr subst
          wrkbl = fla_max(i__2, i__3);
          wrkbl = fla_max(wrkbl, bdspac);
          maxwrk = (*n << 1) * *n + wrkbl;
          /* Computing MAX */
          i__2 = *n * 3 + *m;
          minwrk = fla_max(i__2, bdspac);
        } else if (wntus && wntvas) {
          /* Path 6 (M much larger than N, JOBU='S', JOBVT='S' or */
          /* 'A') */
          wrkbl = *n + lwork_dgeqrf;
          /* Computing MAX */
          i__2 = wrkbl;
          i__3 = *n + lwork_dorgqrn; // , expr subst
          wrkbl = fla_max(i__2, i__3);
          /* Computing MAX */
          i__2 = wrkbl;
          i__3 = *n * 3 + lwork_dgebrd; // , expr subst
          wrkbl = fla_max(i__2, i__3);
          /* Computing MAX */
          i__2 = wrkbl;
          i__3 = *n * 3 + lwork_dorgbrq; // , expr subst
          wrkbl = fla_max(i__2, i__3);
          /* Computing MAX */
          i__2 = wrkbl;
          i__3 = *n * 3 + lwork_dorgbrp; // , expr subst
          wrkbl = fla_max(i__2, i__3);
          wrkbl = fla_max(wrkbl, bdspac);
          maxwrk = *n * *n + wrkbl;
          /* Computing MAX */
          i__2 = *n * 3 + *m;
          minwrk = fla_max(i__2, bdspac);
        } else if (wntua && wntvn) {
          /* Path 7 (M much larger than N, JOBU='A', JOBVT='N') */
          wrkbl = *n + lwork_dgeqrf;
          /* Computing MAX */
          i__2 = wrkbl;
          i__3 = *n + lwork_dorgqrm; // , expr subst
          wrkbl = fla_max(i__2, i__3);
          /* Computing MAX */
          i__2 = wrkbl;
          i__3 = *n * 3 + lwork_dgebrd; // , expr subst
          wrkbl = fla_max(i__2, i__3);
          /* Computing MAX */
          i__2 = wrkbl;
          i__3 = *n * 3 + lwork_dorgbrq; // , expr subst
          wrkbl = fla_max(i__2, i__3);
          wrkbl = fla_max(wrkbl, bdspac);
          maxwrk = *n * *n + wrkbl;
          /* Computing MAX */
          i__2 = *n * 3 + *m;
          minwrk = fla_max(i__2, bdspac);
        } else if (wntua && wntvo) {
          /* Path 8 (M much larger than N, JOBU='A', JOBVT='O') */
          wrkbl = *n + lwork_dgeqrf;
          /* Computing MAX */
          i__2 = wrkbl;
          i__3 = *n + lwork_dorgqrm; // , expr subst
          wrkbl = fla_max(i__2, i__3);
          /* Computing MAX */
          i__2 = wrkbl;
          i__3 = *n * 3 + lwork_dgebrd; // , expr subst
          wrkbl = fla_max(i__2, i__3);
          /* Computing MAX */
          i__2 = wrkbl;
          i__3 = *n * 3 + lwork_dorgbrq; // , expr subst
          wrkbl = fla_max(i__2, i__3);
          /* Computing MAX */
          i__2 = wrkbl;
          i__3 = *n * 3 + lwork_dorgbrp; // , expr subst
          wrkbl = fla_max(i__2, i__3);
          wrkbl = fla_max(wrkbl, bdspac);
          maxwrk = (*n << 1) * *n + wrkbl;
          /* Computing MAX */
          i__2 = *n * 3 + *m;
          minwrk = fla_max(i__2, bdspac);
        } else if (wntua && wntvas) {
          /* Path 9 (M much larger than N, JOBU='A', JOBVT='S' or */
          /* 'A') */
          wrkbl = *n + lwork_dgeqrf;
          /* Computing MAX */
          i__2 = wrkbl;
          i__3 = *n + lwork_dorgqrm; // , expr subst
          wrkbl = fla_max(i__2, i__3);
          /* Computing MAX */
          i__2 = wrkbl;
          i__3 = *n * 3 + lwork_dgebrd; // , expr subst
          wrkbl = fla_max(i__2, i__3);
          /* Computing MAX */
          i__2 = wrkbl;
          i__3 = *n * 3 + lwork_dorgbrq; // , expr subst
          wrkbl = fla_max(i__2, i__3);
          /* Computing MAX */
          i__2 = wrkbl;
          i__3 = *n * 3 + lwork_dorgbrp; // , expr subst
          wrkbl = fla_max(i__2, i__3);
          wrkbl = fla_max(wrkbl, bdspac);
          maxwrk = *n * *n + wrkbl;
          /* Computing MAX */
          i__2 = *n * 3 + *m;
          minwrk = fla_max(i__2, bdspac);
        }
      } else {
        /* Path 10 (M at least N, but not much larger) */
        lapack_dgebrd(m, n, &a[a_offset], lda, &s[1], dum, dum, dum, dum, &c_n1,
                      &ierr);
        lwork_dgebrd = (integer)dum[0];
        maxwrk = *n * 3 + lwork_dgebrd;
        if (wntus || wntuo) {
          lapack_dorgbr("Q", m, n, n, &a[a_offset], lda, dum, dum, &c_n1,
                        &ierr);
          lwork_dorgbrq = (integer)dum[0];
          /* Computing MAX */
          i__2 = maxwrk;
          i__3 = *n * 3 + lwork_dorgbrq; // , expr subst
          maxwrk = fla_max(i__2, i__3);
        }
        if (wntua) {
          /* Compute space needed for DORGBR Q */
          lapack_dorgbr("Q", m, m, n, &a[a_offset], lda, dum, dum, &c_n1,
                        &ierr);
          lwork_dorgbrq = (integer)dum[0];
          /* Computing MAX */
          i__2 = maxwrk;
          i__3 = *n * 3 + lwork_dorgbrq; // , expr subst
          maxwrk = fla_max(i__2, i__3);
        }
        if (!wntvn) {
          /* Computing MAX */
          i__2 = maxwrk;
          i__3 = *n * 3 + lwork_dorgbrp; // , expr subst
          maxwrk = fla_max(i__2, i__3);
        }
        maxwrk = fla_max(maxwrk, bdspac);
        /* Computing MAX */
        i__2 = *n * 3 + *m;
        minwrk = fla_max(i__2, bdspac);
      }
    } else if (minmn > 0) {
      /* Compute space needed for lapack_dbdsqr */
      mnthr = ilaenv_(&c__6, "DGESVD", ch__1, m, n, &c__0, &c__0);
      bdspac = *m * 5;
      /* Compute space needed for DGELQF */
      lapack_dgelqf(m, n, &a[a_offset], lda, dum, dum, &c_n1, &ierr);
      lwork_dgelqf = (integer)dum[0];
      /* Compute space needed for DORGLQ */
      lapack_dorglq(n, n, m, dum, n, dum, dum, &c_n1, &ierr);
      lwork_dorglqn = (integer)dum[0];
      lapack_dorglq(m, n, m, &a[a_offset], lda, dum, dum, &c_n1, &ierr);
      lwork_dorglqm = (integer)dum[0];
      /* Compute space needed for DGEBRD */
      lapack_dgebrd(m, m, &a[a_offset], lda, &s[1], dum, dum, dum, dum, &c_n1,
                    &ierr);
      lwork_dgebrd = (integer)dum[0];
      /* Compute space needed for DORGBR P */
      lapack_dorgbr("P", m, m, m, &a[a_offset], n, dum, dum, &c_n1, &ierr);
      lwork_dorgbrp = (integer)dum[0];
      /* Compute space needed for DORGBR Q */
      lapack_dorgbr("Q", m, m, m, &a[a_offset], n, dum, dum, &c_n1, &ierr);
      lwork_dorgbrq = (integer)dum[0];
      if (*n >= mnthr) {
        if (wntvn) {
          /* Path 1t(N much larger than M, JOBVT='N') */
          maxwrk = *m + lwork_dgelqf;
          /* Computing MAX */
          i__2 = maxwrk;
          i__3 = *m * 3 + lwork_dgebrd; // , expr subst
          maxwrk = fla_max(i__2, i__3);
          if (wntuo || wntuas) {
            /* Computing MAX */
            i__2 = maxwrk;
            i__3 = *m * 3 + lwork_dorgbrq; // , expr subst
            maxwrk = fla_max(i__2, i__3);
          }
          maxwrk = fla_max(maxwrk, bdspac);
          /* Computing MAX */
          i__2 = *m << 2;
          minwrk = fla_max(i__2, bdspac);
        } else if (wntvo && wntun) {
          /* Path 2t(N much larger than M, JOBU='N', JOBVT='O') */
          wrkbl = *m + lwork_dgelqf;
          /* Computing MAX */
          i__2 = wrkbl;
          i__3 = *m + lwork_dorglqm; // , expr subst
          wrkbl = fla_max(i__2, i__3);
          /* Computing MAX */
          i__2 = wrkbl;
          i__3 = *m * 3 + lwork_dgebrd; // , expr subst
          wrkbl = fla_max(i__2, i__3);
          /* Computing MAX */
          i__2 = wrkbl;
          i__3 = *m * 3 + lwork_dorgbrp; // , expr subst
          wrkbl = fla_max(i__2, i__3);
          wrkbl = fla_max(wrkbl, bdspac);
          /* Computing MAX */
          i__2 = *m * *m + wrkbl;
          i__3 = *m * *m + *m * *n + *m; // , expr subst
          maxwrk = fla_max(i__2, i__3);
          /* Computing MAX */
          i__2 = *m * 3 + *n;
          minwrk = fla_max(i__2, bdspac);
        } else if (wntvo && wntuas) {
          /* Path 3t(N much larger than M, JOBU='S' or 'A', */
          /* JOBVT='O') */
          wrkbl = *m + lwork_dgelqf;
          /* Computing MAX */
          i__2 = wrkbl;
          i__3 = *m + lwork_dorglqm; // , expr subst
          wrkbl = fla_max(i__2, i__3);
          /* Computing MAX */
          i__2 = wrkbl;
          i__3 = *m * 3 + lwork_dgebrd; // , expr subst
          wrkbl = fla_max(i__2, i__3);
          /* Computing MAX */
          i__2 = wrkbl;
          i__3 = *m * 3 + lwork_dorgbrp; // , expr subst
          wrkbl = fla_max(i__2, i__3);
          /* Computing MAX */
          i__2 = wrkbl;
          i__3 = *m * 3 + lwork_dorgbrq; // , expr subst
          wrkbl = fla_max(i__2, i__3);
          wrkbl = fla_max(wrkbl, bdspac);
          /* Computing MAX */
          i__2 = *m * *m + wrkbl;
          i__3 = *m * *m + *m * *n + *m; // , expr subst
          maxwrk = fla_max(i__2, i__3);
          /* Computing MAX */
          i__2 = *m * 3 + *n;
          minwrk = fla_max(i__2, bdspac);
        } else if (wntvs && wntun) {
          /* Path 4t(N much larger than M, JOBU='N', JOBVT='S') */
          wrkbl = *m + lwork_dgelqf;
          /* Computing MAX */
          i__2 = wrkbl;
          i__3 = *m + lwork_dorglqm; // , expr subst
          wrkbl = fla_max(i__2, i__3);
          /* Computing MAX */
          i__2 = wrkbl;
          i__3 = *m * 3 + lwork_dgebrd; // , expr subst
          wrkbl = fla_max(i__2, i__3);
          /* Computing MAX */
          i__2 = wrkbl;
          i__3 = *m * 3 + lwork_dorgbrp; // , expr subst
          wrkbl = fla_max(i__2, i__3);
          wrkbl = fla_max(wrkbl, bdspac);
          maxwrk = *m * *m + wrkbl;
          /* Computing MAX */
          i__2 = *m * 3 + *n;
          minwrk = fla_max(i__2, bdspac);
        } else if (wntvs && wntuo) {
          /* Path 5t(N much larger than M, JOBU='O', JOBVT='S') */
          wrkbl = *m + lwork_dgelqf;
          /* Computing MAX */
          i__2 = wrkbl;
          i__3 = *m + lwork_dorglqm; // , expr subst
          wrkbl = fla_max(i__2, i__3);
          /* Computing MAX */
          i__2 = wrkbl;
          i__3 = *m * 3 + lwork_dgebrd; // , expr subst
          wrkbl = fla_max(i__2, i__3);
          /* Computing MAX */
          i__2 = wrkbl;
          i__3 = *m * 3 + lwork_dorgbrp; // , expr subst
          wrkbl = fla_max(i__2, i__3);
          /* Computing MAX */
          i__2 = wrkbl;
          i__3 = *m * 3 + lwork_dorgbrq; // , expr subst
          wrkbl = fla_max(i__2, i__3);
          wrkbl = fla_max(wrkbl, bdspac);
          maxwrk = (*m << 1) * *m + wrkbl;
          /* Computing MAX */
          i__2 = *m * 3 + *n;
          minwrk = fla_max(i__2, bdspac);
        } else if (wntvs && wntuas) {
          /* Path 6t(N much larger than M, JOBU='S' or 'A', */
          /* JOBVT='S') */
          wrkbl = *m + lwork_dgelqf;
          /* Computing MAX */
          i__2 = wrkbl;
          i__3 = *m + lwork_dorglqm; // , expr subst
          wrkbl = fla_max(i__2, i__3);
          /* Computing MAX */
          i__2 = wrkbl;
          i__3 = *m * 3 + lwork_dgebrd; // , expr subst
          wrkbl = fla_max(i__2, i__3);
          /* Computing MAX */
          i__2 = wrkbl;
          i__3 = *m * 3 + lwork_dorgbrp; // , expr subst
          wrkbl = fla_max(i__2, i__3);
          /* Computing MAX */
          i__2 = wrkbl;
          i__3 = *m * 3 + lwork_dorgbrq; // , expr subst
          wrkbl = fla_max(i__2, i__3);
          wrkbl = fla_max(wrkbl, bdspac);
          maxwrk = *m * *m + wrkbl;
          /* Computing MAX */
          i__2 = *m * 3 + *n;
          minwrk = fla_max(i__2, bdspac);
        } else if (wntva && wntun) {
          /* Path 7t(N much larger than M, JOBU='N', JOBVT='A') */
          wrkbl = *m + lwork_dgelqf;
          /* Computing MAX */
          i__2 = wrkbl;
          i__3 = *m + lwork_dorglqn; // , expr subst
          wrkbl = fla_max(i__2, i__3);
          /* Computing MAX */
          i__2 = wrkbl;
          i__3 = *m * 3 + lwork_dgebrd; // , expr subst
          wrkbl = fla_max(i__2, i__3);
          /* Computing MAX */
          i__2 = wrkbl;
          i__3 = *m * 3 + lwork_dorgbrp; // , expr subst
          wrkbl = fla_max(i__2, i__3);
          wrkbl = fla_max(wrkbl, bdspac);
          maxwrk = *m * *m + wrkbl;
          /* Computing MAX */
          i__2 = *m * 3 + *n;
          minwrk = fla_max(i__2, bdspac);
        } else if (wntva && wntuo) {
          /* Path 8t(N much larger than M, JOBU='O', JOBVT='A') */
          wrkbl = *m + lwork_dgelqf;
          /* Computing MAX */
          i__2 = wrkbl;
          i__3 = *m + lwork_dorglqn; // , expr subst
          wrkbl = fla_max(i__2, i__3);
          /* Computing MAX */
          i__2 = wrkbl;
          i__3 = *m * 3 + lwork_dgebrd; // , expr subst
          wrkbl = fla_max(i__2, i__3);
          /* Computing MAX */
          i__2 = wrkbl;
          i__3 = *m * 3 + lwork_dorgbrp; // , expr subst
          wrkbl = fla_max(i__2, i__3);
          /* Computing MAX */
          i__2 = wrkbl;
          i__3 = *m * 3 + lwork_dorgbrq; // , expr subst
          wrkbl = fla_max(i__2, i__3);
          wrkbl = fla_max(wrkbl, bdspac);
          maxwrk = (*m << 1) * *m + wrkbl;
          /* Computing MAX */
          i__2 = *m * 3 + *n;
          minwrk = fla_max(i__2, bdspac);
        } else if (wntva && wntuas) {
          /* Path 9t(N much larger than M, JOBU='S' or 'A', */
          /* JOBVT='A') */
          wrkbl = *m + lwork_dgelqf;
          /* Computing MAX */
          i__2 = wrkbl;
          i__3 = *m + lwork_dorglqn; // , expr subst
          wrkbl = fla_max(i__2, i__3);
          /* Computing MAX */
          i__2 = wrkbl;
          i__3 = *m * 3 + lwork_dgebrd; // , expr subst
          wrkbl = fla_max(i__2, i__3);
          /* Computing MAX */
          i__2 = wrkbl;
          i__3 = *m * 3 + lwork_dorgbrp; // , expr subst
          wrkbl = fla_max(i__2, i__3);
          /* Computing MAX */
          i__2 = wrkbl;
          i__3 = *m * 3 + lwork_dorgbrq; // , expr subst
          wrkbl = fla_max(i__2, i__3);
          wrkbl = fla_max(wrkbl, bdspac);
          maxwrk = *m * *m + wrkbl;
          /* Computing MAX */
          i__2 = *m * 3 + *n;
          minwrk = fla_max(i__2, bdspac);
        }
      } else {
        /* Path 10t(N greater than M, but not much larger) */
        lapack_dgebrd(m, n, &a[a_offset], lda, &s[1], dum, dum, dum, dum, &c_n1,
                      &ierr);
        lwork_dgebrd = (integer)dum[0];
        maxwrk = *m * 3 + lwork_dgebrd;
        if (wntvs || wntvo) {
          /* Compute space needed for DORGBR P */
          lapack_dorgbr("P", m, n, m, &a[a_offset], n, dum, dum, &c_n1, &ierr);
          lwork_dorgbrp = (integer)dum[0];
          /* Computing MAX */
          i__2 = maxwrk;
          i__3 = *m * 3 + lwork_dorgbrp; // , expr subst
          maxwrk = fla_max(i__2, i__3);
        }
        if (wntva) {
          lapack_dorgbr("P", n, n, m, &a[a_offset], n, dum, dum, &c_n1, &ierr);
          lwork_dorgbrp = (integer)dum[0];
          /* Computing MAX */
          i__2 = maxwrk;
          i__3 = *m * 3 + lwork_dorgbrp; // , expr subst
          maxwrk = fla_max(i__2, i__3);
        }
        if (!wntun) {
          /* Computing MAX */
          i__2 = maxwrk;
          i__3 = *m * 3 + lwork_dorgbrq; // , expr subst
          maxwrk = fla_max(i__2, i__3);
        }
        maxwrk = fla_max(maxwrk, bdspac);
        /* Computing MAX */
        i__2 = *m * 3 + *n;
        minwrk = fla_max(i__2, bdspac);
      }
    }
    maxwrk = fla_max(maxwrk, minwrk);
    work[1] = (doublereal)maxwrk;
    if (*lwork < minwrk && !lquery) {
      *info = -13;
    }
  }
#endif
  if (*info != 0) {
    i__2 = -(*info);
    xerbla_("DGESVD", &i__2, (ftnlen)6);
    return 0;
  } else if (lquery) {
    return 0;
  }
  /* Quick return if possible */
  if (*m == 0 || *n == 0) {
    return 0;
  }
  /* Get machine constants */
  static int r_once = 1;

  if (r_once) /* TODO: Remove with Global context */
  {
    eps = dlamch_("P");
    smlnum = sqrt(dlamch_("S")) / eps;
    bignum = 1. / smlnum;
    r_once = 0;
  }
  /* Scale A if max element outside range [SMLNUM,BIGNUM] */
  anrm = dlange_("M", m, n, &a[a_offset], lda, dum);
  iscl = 0;
  if (anrm > 0. && anrm < smlnum) {
    iscl = 1;
    dlascl_("G", &c__0, &c__0, &anrm, &smlnum, m, n, &a[a_offset], lda, &ierr);
  } else if (anrm > bignum) {
    iscl = 1;
    dlascl_("G", &c__0, &c__0, &anrm, &bignum, m, n, &a[a_offset], lda, &ierr);
  }
  if (*m >= *n) {
    /* A has at least as many rows as columns. If A has sufficiently */
    /* more rows than columns, first reduce using the QR */
    /* decomposition (if sufficient workspace available) */
    if (*m >= mnthr) {
      if (wntun) {
        /* Path 1 (M much larger than N, JOBU='N') */
        /* No left singular vectors to be computed */
        itau = 1;
        iwork = itau + *n;
        /* Compute A=Q*R */
        /* (Workspace: need 2*N, prefer N + N*NB) */
        i__2 = *lwork - iwork + 1;
        dgeqrf_(m, n, &a[a_offset], lda, &work[itau], &work[iwork], &i__2,
                &ierr);
        /* Zero out below R */
        if (*n > 1) {
          i__2 = *n - 1;
          i__3 = *n - 1;
          dlaset_("L", &i__2, &i__3, &c_b57, &c_b57, &a[a_dim1 + 2], lda);
        }
        ie = 1;
        itauq = ie + *n;
        itaup = itauq + *n;
        iwork = itaup + *n;
        /* Bidiagonalize R in A */
        /* (Workspace: need 4*N, prefer 3*N + 2*N*NB) */
        i__2 = *lwork - iwork + 1;
        lapack_dgebrd(n, n, &a[a_offset], lda, &s[1], &work[ie], &work[itauq],
                      &work[itaup], &work[iwork], &i__2, &ierr);
        ncvt = 0;
        if (wntvo || wntvas) {
          /* If right singular vectors desired, generate P'. */
          /* (Workspace: need 4*N-1, prefer 3*N + (N-1)*NB) */
          i__2 = *lwork - iwork + 1;
          lapack_dorgbr("P", n, n, n, &a[a_offset], lda, &work[itaup],
                        &work[iwork], &i__2, &ierr);
          ncvt = *n;
        }
        iwork = ie + *n;
        /* Perform bidiagonal QR iteration, computing right */
        /* singular vectors of A in A if desired */
        /* (Workspace: need BDSPAC) */
        lapack_dbdsqr("U", n, &ncvt, &c__0, &c__0, &s[1], &work[ie],
                      &a[a_offset], lda, dum, &c__1, dum, &c__1, &work[iwork],
                      info);
        /* If right singular vectors desired in VT, copy them there */
        if (wntvas) {
          dlacpy_("F", n, n, &a[a_offset], lda, &vt[vt_offset], ldvt);
        }
      } else if (wntuo && wntvn) {
        /* Path 2 (M much larger than N, JOBU='O', JOBVT='N') */
        /* N left singular vectors to be overwritten on A and */
        /* no right singular vectors to be computed */
        /* Computing MAX */
        i__2 = *n << 2;
        if (*lwork >= *n * *n + fla_max(i__2, bdspac)) {
          /* Sufficient workspace for a fast algorithm */
          ir = 1;
          /* Computing MAX */
          i__2 = wrkbl;
          i__3 = *lda * *n + *n; // , expr subst
          if (*lwork >= fla_max(i__2, i__3) + *lda * *n) {
            /* WORK(IU) is LDA by N, WORK(IR) is LDA by N */
            ldwrku = *lda;
            ldwrkr = *lda;
          } else /* if(complicated condition) */
          {
            /* Computing MAX */
            i__2 = wrkbl;
            i__3 = *lda * *n + *n; // , expr subst
            if (*lwork >= fla_max(i__2, i__3) + *n * *n) {
              /* WORK(IU) is LDA by N, WORK(IR) is N by N */
              ldwrku = *lda;
              ldwrkr = *n;
            } else {
              /* WORK(IU) is LDWRKU by N, WORK(IR) is N by N */
              ldwrku = (*lwork - *n * *n - *n) / *n;
              ldwrkr = *n;
            }
          }
          itau = ir + ldwrkr * *n;
          iwork = itau + *n;
          /* Compute A=Q*R */
          /* (Workspace: need N*N + 2*N, prefer N*N + N + N*NB) */
          i__2 = *lwork - iwork + 1;
          dgeqrf_(m, n, &a[a_offset], lda, &work[itau], &work[iwork], &i__2,
                  &ierr);
          /* Copy R to WORK(IR) and zero out below it */
          dlacpy_("U", n, n, &a[a_offset], lda, &work[ir], &ldwrkr);
          i__2 = *n - 1;
          i__3 = *n - 1;
          dlaset_("L", &i__2, &i__3, &c_b57, &c_b57, &work[ir + 1], &ldwrkr);
          /* Generate Q in A */
          /* (Workspace: need N*N + 2*N, prefer N*N + N + N*NB) */
          i__2 = *lwork - iwork + 1;
          lapack_dorgqr(m, n, n, &a[a_offset], lda, &work[itau], &work[iwork],
                        &i__2, &ierr);
          ie = itau;
          itauq = ie + *n;
          itaup = itauq + *n;
          iwork = itaup + *n;
          /* Bidiagonalize R in WORK(IR) */
          /* (Workspace: need N*N + 4*N, prefer N*N + 3*N + 2*N*NB) */
          i__2 = *lwork - iwork + 1;
          lapack_dgebrd(n, n, &work[ir], &ldwrkr, &s[1], &work[ie],
                        &work[itauq], &work[itaup], &work[iwork], &i__2, &ierr);
          /* Generate left vectors bidiagonalizing R */
          /* (Workspace: need N*N + 4*N, prefer N*N + 3*N + N*NB) */
          i__2 = *lwork - iwork + 1;
          lapack_dorgbr("Q", n, n, n, &work[ir], &ldwrkr, &work[itauq],
                        &work[iwork], &i__2, &ierr);
          iwork = ie + *n;
          /* Perform bidiagonal QR iteration, computing left */
          /* singular vectors of R in WORK(IR) */
          /* (Workspace: need N*N + BDSPAC) */
          lapack_dbdsqr("U", n, &c__0, n, &c__0, &s[1], &work[ie], dum, &c__1,
                        &work[ir], &ldwrkr, dum, &c__1, &work[iwork], info);
          iu = ie + *n;
          /* Multiply Q in A by left singular vectors of R in */
          /* WORK(IR), storing result in WORK(IU) and copying to A */
          /* (Workspace: need N*N + 2*N, prefer N*N + M*N + N) */
          i__2 = *m;
          i__3 = ldwrku;
          for (i__ = 1; i__3 < 0 ? i__ >= i__2 : i__ <= i__2; i__ += i__3) {
            /* Computing MIN */
            i__4 = *m - i__ + 1;
            chunk = fla_min(i__4, ldwrku);
            dgemm_("N", "N", &chunk, n, n, &c_b79, &a[i__ + a_dim1], lda,
                   &work[ir], &ldwrkr, &c_b57, &work[iu], &ldwrku);
            dlacpy_("F", &chunk, n, &work[iu], &ldwrku, &a[i__ + a_dim1], lda);
            /* L10: */
          }
        } else {
          /* Insufficient workspace for a fast algorithm */
          ie = 1;
          itauq = ie + *n;
          itaup = itauq + *n;
          iwork = itaup + *n;
          /* Bidiagonalize A */
          /* (Workspace: need 3*N + M, prefer 3*N + (M + N)*NB) */
          i__3 = *lwork - iwork + 1;
          lapack_dgebrd(m, n, &a[a_offset], lda, &s[1], &work[ie], &work[itauq],
                        &work[itaup], &work[iwork], &i__3, &ierr);
          /* Generate left vectors bidiagonalizing A */
          /* (Workspace: need 4*N, prefer 3*N + N*NB) */
          i__3 = *lwork - iwork + 1;
          lapack_dorgbr("Q", m, n, n, &a[a_offset], lda, &work[itauq],
                        &work[iwork], &i__3, &ierr);
          iwork = ie + *n;
          /* Perform bidiagonal QR iteration, computing left */
          /* singular vectors of A in A */
          /* (Workspace: need BDSPAC) */
          lapack_dbdsqr("U", n, &c__0, m, &c__0, &s[1], &work[ie], dum, &c__1,
                        &a[a_offset], lda, dum, &c__1, &work[iwork], info);
        }
      } else if (wntuo && wntvas) {
        /* Path 3 (M much larger than N, JOBU='O', JOBVT='S' or 'A') */
        /* N left singular vectors to be overwritten on A and */
        /* N right singular vectors to be computed in VT */
        /* Computing MAX */
        i__3 = *n << 2;
        if (*lwork >= *n * *n + fla_max(i__3, bdspac)) {
          /* Sufficient workspace for a fast algorithm */
          ir = 1;
          /* Computing MAX */
          i__3 = wrkbl;
          i__2 = *lda * *n + *n; // , expr subst
          if (*lwork >= fla_max(i__3, i__2) + *lda * *n) {
            /* WORK(IU) is LDA by N and WORK(IR) is LDA by N */
            ldwrku = *lda;
            ldwrkr = *lda;
          } else /* if(complicated condition) */
          {
            /* Computing MAX */
            i__3 = wrkbl;
            i__2 = *lda * *n + *n; // , expr subst
            if (*lwork >= fla_max(i__3, i__2) + *n * *n) {
              /* WORK(IU) is LDA by N and WORK(IR) is N by N */
              ldwrku = *lda;
              ldwrkr = *n;
            } else {
              /* WORK(IU) is LDWRKU by N and WORK(IR) is N by N */
              ldwrku = (*lwork - *n * *n - *n) / *n;
              ldwrkr = *n;
            }
          }
          itau = ir + ldwrkr * *n;
          iwork = itau + *n;
          /* Compute A=Q*R */
          /* (Workspace: need N*N + 2*N, prefer N*N + N + N*NB) */
          i__3 = *lwork - iwork + 1;
          dgeqrf_(m, n, &a[a_offset], lda, &work[itau], &work[iwork], &i__3,
                  &ierr);
          /* Copy R to VT, zeroing out below it */
          dlacpy_("U", n, n, &a[a_offset], lda, &vt[vt_offset], ldvt);
          if (*n > 1) {
            i__3 = *n - 1;
            i__2 = *n - 1;
            dlaset_("L", &i__3, &i__2, &c_b57, &c_b57, &vt[vt_dim1 + 2], ldvt);
          }
          /* Generate Q in A */
          /* (Workspace: need N*N + 2*N, prefer N*N + N + N*NB) */
          i__3 = *lwork - iwork + 1;
          lapack_dorgqr(m, n, n, &a[a_offset], lda, &work[itau], &work[iwork],
                        &i__3, &ierr);
          ie = itau;
          itauq = ie + *n;
          itaup = itauq + *n;
          iwork = itaup + *n;
          /* Bidiagonalize R in VT, copying result to WORK(IR) */
          /* (Workspace: need N*N + 4*N, prefer N*N + 3*N + 2*N*NB) */
          i__3 = *lwork - iwork + 1;
          lapack_dgebrd(n, n, &vt[vt_offset], ldvt, &s[1], &work[ie],
                        &work[itauq], &work[itaup], &work[iwork], &i__3, &ierr);
          dlacpy_("L", n, n, &vt[vt_offset], ldvt, &work[ir], &ldwrkr);
          /* Generate left vectors bidiagonalizing R in WORK(IR) */
          /* (Workspace: need N*N + 4*N, prefer N*N + 3*N + N*NB) */
          i__3 = *lwork - iwork + 1;
          lapack_dorgbr("Q", n, n, n, &work[ir], &ldwrkr, &work[itauq],
                        &work[iwork], &i__3, &ierr);
          /* Generate right vectors bidiagonalizing R in VT */
          /* (Workspace: need N*N + 4*N-1, prefer N*N + 3*N + (N-1)*NB) */
          i__3 = *lwork - iwork + 1;
          lapack_dorgbr("P", n, n, n, &vt[vt_offset], ldvt, &work[itaup],
                        &work[iwork], &i__3, &ierr);
          iwork = ie + *n;
          /* Perform bidiagonal QR iteration, computing left */
          /* singular vectors of R in WORK(IR) and computing right */
          /* singular vectors of R in VT */
          /* (Workspace: need N*N + BDSPAC) */
          lapack_dbdsqr("U", n, n, n, &c__0, &s[1], &work[ie], &vt[vt_offset],
                        ldvt, &work[ir], &ldwrkr, dum, &c__1, &work[iwork],
                        info);
          iu = ie + *n;
          /* Multiply Q in A by left singular vectors of R in */
          /* WORK(IR), storing result in WORK(IU) and copying to A */
          /* (Workspace: need N*N + 2*N, prefer N*N + M*N + N) */
          i__3 = *m;
          i__2 = ldwrku;
          for (i__ = 1; i__2 < 0 ? i__ >= i__3 : i__ <= i__3; i__ += i__2) {
            /* Computing MIN */
            i__4 = *m - i__ + 1;
            chunk = fla_min(i__4, ldwrku);
            dgemm_("N", "N", &chunk, n, n, &c_b79, &a[i__ + a_dim1], lda,
                   &work[ir], &ldwrkr, &c_b57, &work[iu], &ldwrku);
            dlacpy_("F", &chunk, n, &work[iu], &ldwrku, &a[i__ + a_dim1], lda);
            /* L20: */
          }
        } else {
          /* Insufficient workspace for a fast algorithm */
          itau = 1;
          iwork = itau + *n;
          /* Compute A=Q*R */
          /* (Workspace: need 2*N, prefer N + N*NB) */
          i__2 = *lwork - iwork + 1;
          dgeqrf_(m, n, &a[a_offset], lda, &work[itau], &work[iwork], &i__2,
                  &ierr);
          /* Copy R to VT, zeroing out below it */
          dlacpy_("U", n, n, &a[a_offset], lda, &vt[vt_offset], ldvt);
          if (*n > 1) {
            i__2 = *n - 1;
            i__3 = *n - 1;
            dlaset_("L", &i__2, &i__3, &c_b57, &c_b57, &vt[vt_dim1 + 2], ldvt);
          }
          /* Generate Q in A */
          /* (Workspace: need 2*N, prefer N + N*NB) */
          i__2 = *lwork - iwork + 1;
          lapack_dorgqr(m, n, n, &a[a_offset], lda, &work[itau], &work[iwork],
                        &i__2, &ierr);
          ie = itau;
          itauq = ie + *n;
          itaup = itauq + *n;
          iwork = itaup + *n;
          /* Bidiagonalize R in VT */
          /* (Workspace: need 4*N, prefer 3*N + 2*N*NB) */
          i__2 = *lwork - iwork + 1;
          lapack_dgebrd(n, n, &vt[vt_offset], ldvt, &s[1], &work[ie],
                        &work[itauq], &work[itaup], &work[iwork], &i__2, &ierr);
          /* Multiply Q in A by left vectors bidiagonalizing R */
          /* (Workspace: need 3*N + M, prefer 3*N + M*NB) */
          i__2 = *lwork - iwork + 1;
          lapack_dormbr("Q", "R", "N", m, n, n, &vt[vt_offset], ldvt,
                        &work[itauq], &a[a_offset], lda, &work[iwork], &i__2,
                        &ierr);
          /* Generate right vectors bidiagonalizing R in VT */
          /* (Workspace: need 4*N-1, prefer 3*N + (N-1)*NB) */
          i__2 = *lwork - iwork + 1;
          lapack_dorgbr("P", n, n, n, &vt[vt_offset], ldvt, &work[itaup],
                        &work[iwork], &i__2, &ierr);
          iwork = ie + *n;
          /* Perform bidiagonal QR iteration, computing left */
          /* singular vectors of A in A and computing right */
          /* singular vectors of A in VT */
          /* (Workspace: need BDSPAC) */
          lapack_dbdsqr("U", n, n, m, &c__0, &s[1], &work[ie], &vt[vt_offset],
                        ldvt, &a[a_offset], lda, dum, &c__1, &work[iwork],
                        info);
        }
      } else if (wntus) {
        if (wntvn) {
          /* Path 4 (M much larger than N, JOBU='S', JOBVT='N') */
          /* N left singular vectors to be computed in U and */
          /* no right singular vectors to be computed */
          /* Computing MAX */
          i__2 = *n << 2;
          if (*lwork >= *n * *n + fla_max(i__2, bdspac)) {
            /* Sufficient workspace for a fast algorithm */
            ir = 1;
            if (*lwork >= wrkbl + *lda * *n) {
              /* WORK(IR) is LDA by N */
              ldwrkr = *lda;
            } else {
              /* WORK(IR) is N by N */
              ldwrkr = *n;
            }
            itau = ir + ldwrkr * *n;
            iwork = itau + *n;
            /* Compute A=Q*R */
            /* (Workspace: need N*N + 2*N, prefer N*N + N + N*NB) */
            i__2 = *lwork - iwork + 1;
            dgeqrf_(m, n, &a[a_offset], lda, &work[itau], &work[iwork], &i__2,
                    &ierr);
            /* Copy R to WORK(IR), zeroing out below it */
            dlacpy_("U", n, n, &a[a_offset], lda, &work[ir], &ldwrkr);
            i__2 = *n - 1;
            i__3 = *n - 1;
            dlaset_("L", &i__2, &i__3, &c_b57, &c_b57, &work[ir + 1], &ldwrkr);
            /* Generate Q in A */
            /* (Workspace: need N*N + 2*N, prefer N*N + N + N*NB) */
            i__2 = *lwork - iwork + 1;
            lapack_dorgqr(m, n, n, &a[a_offset], lda, &work[itau], &work[iwork],
                          &i__2, &ierr);
            ie = itau;
            itauq = ie + *n;
            itaup = itauq + *n;
            iwork = itaup + *n;
            /* Bidiagonalize R in WORK(IR) */
            /* (Workspace: need N*N + 4*N, prefer N*N + 3*N + 2*N*NB) */
            i__2 = *lwork - iwork + 1;
            lapack_dgebrd(n, n, &work[ir], &ldwrkr, &s[1], &work[ie],
                          &work[itauq], &work[itaup], &work[iwork], &i__2,
                          &ierr);
            /* Generate left vectors bidiagonalizing R in WORK(IR) */
            /* (Workspace: need N*N + 4*N, prefer N*N + 3*N + N*NB) */
            i__2 = *lwork - iwork + 1;
            lapack_dorgbr("Q", n, n, n, &work[ir], &ldwrkr, &work[itauq],
                          &work[iwork], &i__2, &ierr);
            iwork = ie + *n;
            /* Perform bidiagonal QR iteration, computing left */
            /* singular vectors of R in WORK(IR) */
            /* (Workspace: need N*N + BDSPAC) */
            lapack_dbdsqr("U", n, &c__0, n, &c__0, &s[1], &work[ie], dum, &c__1,
                          &work[ir], &ldwrkr, dum, &c__1, &work[iwork], info);
            /* Multiply Q in A by left singular vectors of R in */
            /* WORK(IR), storing result in U */
            /* (Workspace: need N*N) */
            dgemm_("N", "N", m, n, n, &c_b79, &a[a_offset], lda, &work[ir],
                   &ldwrkr, &c_b57, &u[u_offset], ldu);
          } else {
            /* Insufficient workspace for a fast algorithm */
            itau = 1;
            iwork = itau + *n;
            /* Compute A=Q*R, copying result to U */
            /* (Workspace: need 2*N, prefer N + N*NB) */
            i__2 = *lwork - iwork + 1;
            dgeqrf_(m, n, &a[a_offset], lda, &work[itau], &work[iwork], &i__2,
                    &ierr);
            dlacpy_("L", m, n, &a[a_offset], lda, &u[u_offset], ldu);
            /* Generate Q in U */
            /* (Workspace: need 2*N, prefer N + N*NB) */
            i__2 = *lwork - iwork + 1;
            lapack_dorgqr(m, n, n, &u[u_offset], ldu, &work[itau], &work[iwork],
                          &i__2, &ierr);
            ie = itau;
            itauq = ie + *n;
            itaup = itauq + *n;
            iwork = itaup + *n;
            /* Zero out below R in A */
            if (*n > 1) {
              i__2 = *n - 1;
              i__3 = *n - 1;
              dlaset_("L", &i__2, &i__3, &c_b57, &c_b57, &a[a_dim1 + 2], lda);
            }
            /* Bidiagonalize R in A */
            /* (Workspace: need 4*N, prefer 3*N + 2*N*NB) */
            i__2 = *lwork - iwork + 1;
            lapack_dgebrd(n, n, &a[a_offset], lda, &s[1], &work[ie],
                          &work[itauq], &work[itaup], &work[iwork], &i__2,
                          &ierr);
            /* Multiply Q in U by left vectors bidiagonalizing R */
            /* (Workspace: need 3*N + M, prefer 3*N + M*NB) */
            i__2 = *lwork - iwork + 1;
            lapack_dormbr("Q", "R", "N", m, n, n, &a[a_offset], lda,
                          &work[itauq], &u[u_offset], ldu, &work[iwork], &i__2,
                          &ierr);
            iwork = ie + *n;
            /* Perform bidiagonal QR iteration, computing left */
            /* singular vectors of A in U */
            /* (Workspace: need BDSPAC) */
            lapack_dbdsqr("U", n, &c__0, m, &c__0, &s[1], &work[ie], dum, &c__1,
                          &u[u_offset], ldu, dum, &c__1, &work[iwork], info);
          }
        } else if (wntvo) {
          /* Path 5 (M much larger than N, JOBU='S', JOBVT='O') */
          /* N left singular vectors to be computed in U and */
          /* N right singular vectors to be overwritten on A */
          /* Computing MAX */
          i__2 = *n << 2;
          if (*lwork >= (*n << 1) * *n + fla_max(i__2, bdspac)) {
            /* Sufficient workspace for a fast algorithm */
            iu = 1;
            if (*lwork >= wrkbl + (*lda << 1) * *n) {
              /* WORK(IU) is LDA by N and WORK(IR) is LDA by N */
              ldwrku = *lda;
              ir = iu + ldwrku * *n;
              ldwrkr = *lda;
            } else if (*lwork >= wrkbl + (*lda + *n) * *n) {
              /* WORK(IU) is LDA by N and WORK(IR) is N by N */
              ldwrku = *lda;
              ir = iu + ldwrku * *n;
              ldwrkr = *n;
            } else {
              /* WORK(IU) is N by N and WORK(IR) is N by N */
              ldwrku = *n;
              ir = iu + ldwrku * *n;
              ldwrkr = *n;
            }
            itau = ir + ldwrkr * *n;
            iwork = itau + *n;
            /* Compute A=Q*R */
            /* (Workspace: need 2*N*N + 2*N, prefer 2*N*N + N + N*NB) */
            i__2 = *lwork - iwork + 1;
            dgeqrf_(m, n, &a[a_offset], lda, &work[itau], &work[iwork], &i__2,
                    &ierr);
            /* Copy R to WORK(IU), zeroing out below it */
            dlacpy_("U", n, n, &a[a_offset], lda, &work[iu], &ldwrku);
            i__2 = *n - 1;
            i__3 = *n - 1;
            dlaset_("L", &i__2, &i__3, &c_b57, &c_b57, &work[iu + 1], &ldwrku);
            /* Generate Q in A */
            /* (Workspace: need 2*N*N + 2*N, prefer 2*N*N + N + N*NB) */
            i__2 = *lwork - iwork + 1;
            lapack_dorgqr(m, n, n, &a[a_offset], lda, &work[itau], &work[iwork],
                          &i__2, &ierr);
            ie = itau;
            itauq = ie + *n;
            itaup = itauq + *n;
            iwork = itaup + *n;
            /* Bidiagonalize R in WORK(IU), copying result to */
            /* WORK(IR) */
            /* (Workspace: need 2*N*N + 4*N, */
            /* prefer 2*N*N+3*N+2*N*NB) */
            i__2 = *lwork - iwork + 1;
            lapack_dgebrd(n, n, &work[iu], &ldwrku, &s[1], &work[ie],
                          &work[itauq], &work[itaup], &work[iwork], &i__2,
                          &ierr);
            dlacpy_("U", n, n, &work[iu], &ldwrku, &work[ir], &ldwrkr);
            /* Generate left bidiagonalizing vectors in WORK(IU) */
            /* (Workspace: need 2*N*N + 4*N, prefer 2*N*N + 3*N + N*NB) */
            i__2 = *lwork - iwork + 1;
            lapack_dorgbr("Q", n, n, n, &work[iu], &ldwrku, &work[itauq],
                          &work[iwork], &i__2, &ierr);
            /* Generate right bidiagonalizing vectors in WORK(IR) */
            /* (Workspace: need 2*N*N + 4*N-1, */
            /* prefer 2*N*N+3*N+(N-1)*NB) */
            i__2 = *lwork - iwork + 1;
            lapack_dorgbr("P", n, n, n, &work[ir], &ldwrkr, &work[itaup],
                          &work[iwork], &i__2, &ierr);
            iwork = ie + *n;
            /* Perform bidiagonal QR iteration, computing left */
            /* singular vectors of R in WORK(IU) and computing */
            /* right singular vectors of R in WORK(IR) */
            /* (Workspace: need 2*N*N + BDSPAC) */
            lapack_dbdsqr("U", n, n, n, &c__0, &s[1], &work[ie], &work[ir],
                          &ldwrkr, &work[iu], &ldwrku, dum, &c__1, &work[iwork],
                          info);
            /* Multiply Q in A by left singular vectors of R in */
            /* WORK(IU), storing result in U */
            /* (Workspace: need N*N) */
            dgemm_("N", "N", m, n, n, &c_b79, &a[a_offset], lda, &work[iu],
                   &ldwrku, &c_b57, &u[u_offset], ldu);
            /* Copy right singular vectors of R to A */
            /* (Workspace: need N*N) */
            dlacpy_("F", n, n, &work[ir], &ldwrkr, &a[a_offset], lda);
          } else {
            /* Insufficient workspace for a fast algorithm */
            itau = 1;
            iwork = itau + *n;
            /* Compute A=Q*R, copying result to U */
            /* (Workspace: need 2*N, prefer N + N*NB) */
            i__2 = *lwork - iwork + 1;
            dgeqrf_(m, n, &a[a_offset], lda, &work[itau], &work[iwork], &i__2,
                    &ierr);
            dlacpy_("L", m, n, &a[a_offset], lda, &u[u_offset], ldu);
            /* Generate Q in U */
            /* (Workspace: need 2*N, prefer N + N*NB) */
            i__2 = *lwork - iwork + 1;
            lapack_dorgqr(m, n, n, &u[u_offset], ldu, &work[itau], &work[iwork],
                          &i__2, &ierr);
            ie = itau;
            itauq = ie + *n;
            itaup = itauq + *n;
            iwork = itaup + *n;
            /* Zero out below R in A */
            if (*n > 1) {
              i__2 = *n - 1;
              i__3 = *n - 1;
              dlaset_("L", &i__2, &i__3, &c_b57, &c_b57, &a[a_dim1 + 2], lda);
            }
            /* Bidiagonalize R in A */
            /* (Workspace: need 4*N, prefer 3*N + 2*N*NB) */
            i__2 = *lwork - iwork + 1;
            lapack_dgebrd(n, n, &a[a_offset], lda, &s[1], &work[ie],
                          &work[itauq], &work[itaup], &work[iwork], &i__2,
                          &ierr);
            /* Multiply Q in U by left vectors bidiagonalizing R */
            /* (Workspace: need 3*N + M, prefer 3*N + M*NB) */
            i__2 = *lwork - iwork + 1;
            lapack_dormbr("Q", "R", "N", m, n, n, &a[a_offset], lda,
                          &work[itauq], &u[u_offset], ldu, &work[iwork], &i__2,
                          &ierr);
            /* Generate right vectors bidiagonalizing R in A */
            /* (Workspace: need 4*N-1, prefer 3*N + (N-1)*NB) */
            i__2 = *lwork - iwork + 1;
            lapack_dorgbr("P", n, n, n, &a[a_offset], lda, &work[itaup],
                          &work[iwork], &i__2, &ierr);
            iwork = ie + *n;
            /* Perform bidiagonal QR iteration, computing left */
            /* singular vectors of A in U and computing right */
            /* singular vectors of A in A */
            /* (Workspace: need BDSPAC) */
            lapack_dbdsqr("U", n, n, m, &c__0, &s[1], &work[ie], &a[a_offset],
                          lda, &u[u_offset], ldu, dum, &c__1, &work[iwork],
                          info);
          }
        } else if (wntvas) {
          /* Path 6 (M much larger than N, JOBU='S', JOBVT='S' */
          /* or 'A') */
          /* N left singular vectors to be computed in U and */
          /* N right singular vectors to be computed in VT */
          /* Computing MAX */
          i__2 = *n << 2;
          if (*lwork >= *n * *n + fla_max(i__2, bdspac)) {
            /* Sufficient workspace for a fast algorithm */
            iu = 1;
            if (*lwork >= wrkbl + *lda * *n) {
              /* WORK(IU) is LDA by N */
              ldwrku = *lda;
            } else {
              /* WORK(IU) is N by N */
              ldwrku = *n;
            }
            itau = iu + ldwrku * *n;
            iwork = itau + *n;
            /* Compute A=Q*R */
            /* (Workspace: need N*N + 2*N, prefer N*N + N + N*NB) */
            i__2 = *lwork - iwork + 1;
            dgeqrf_(m, n, &a[a_offset], lda, &work[itau], &work[iwork], &i__2,
                    &ierr);
            /* Copy R to WORK(IU), zeroing out below it */
            dlacpy_("U", n, n, &a[a_offset], lda, &work[iu], &ldwrku);
            i__2 = *n - 1;
            i__3 = *n - 1;
            dlaset_("L", &i__2, &i__3, &c_b57, &c_b57, &work[iu + 1], &ldwrku);
#if FLA_ENABLE_AMD_OPT
            if (*n < 128 && global_context.is_avx2) {
              fla_dgesvd_small6(m, n, &work[iu], &ldwrku, &a[a_offset], lda,
                                &s[1], &u[u_offset], ldu, &vt[vt_offset], ldvt,
                                &work[1], info);
            } else
#endif
            {
              /* Generate Q in A */
              /* (Workspace: need N*N + 2*N, prefer N*N + N + N*NB) */
              i__2 = *lwork - iwork + 1;
              lapack_dorgqr(m, n, n, &a[a_offset], lda, &work[itau],
                            &work[iwork], &i__2, &ierr);
              ie = itau;
              itauq = ie + *n;
              itaup = itauq + *n;
              iwork = itaup + *n;
              /* Bidiagonalize R in WORK(IU), copying result to VT */
              /* (Workspace: need N*N + 4*N, prefer N*N + 3*N + 2*N*NB) */
              i__2 = *lwork - iwork + 1;
              lapack_dgebrd(n, n, &work[iu], &ldwrku, &s[1], &work[ie],
                            &work[itauq], &work[itaup], &work[iwork], &i__2,
                            &ierr);
              dlacpy_("U", n, n, &work[iu], &ldwrku, &vt[vt_offset], ldvt);
              /* Generate left bidiagonalizing vectors in WORK(IU) */
              /* (Workspace: need N*N + 4*N, prefer N*N + 3*N + N*NB) */
              i__2 = *lwork - iwork + 1;
              lapack_dorgbr("Q", n, n, n, &work[iu], &ldwrku, &work[itauq],
                            &work[iwork], &i__2, &ierr);
              /* Generate right bidiagonalizing vectors in VT */
              /* (Workspace: need N*N + 4*N-1, */
              /* prefer N*N+3*N+(N-1)*NB) */
              i__2 = *lwork - iwork + 1;
              lapack_dorgbr("P", n, n, n, &vt[vt_offset], ldvt, &work[itaup],
                            &work[iwork], &i__2, &ierr);
              iwork = ie + *n;
              /* Perform bidiagonal QR iteration, computing left */
              /* singular vectors of R in WORK(IU) and computing */
              /* right singular vectors of R in VT */
              /* (Workspace: need N*N + BDSPAC) */
              lapack_dbdsqr("U", n, n, n, &c__0, &s[1], &work[ie],
                            &vt[vt_offset], ldvt, &work[iu], &ldwrku, dum,
                            &c__1, &work[iwork], info);
              /* Multiply Q in A by left singular vectors of R in */
              /* WORK(IU), storing result in U */
              /* (Workspace: need N*N) */
              dgemm_("N", "N", m, n, n, &c_b79, &a[a_offset], lda, &work[iu],
                     &ldwrku, &c_b57, &u[u_offset], ldu);
            }
          } else {
            /* Insufficient workspace for a fast algorithm */
            itau = 1;
            iwork = itau + *n;
            /* Compute A=Q*R, copying result to U */
            /* (Workspace: need 2*N, prefer N + N*NB) */
            i__2 = *lwork - iwork + 1;
            dgeqrf_(m, n, &a[a_offset], lda, &work[itau], &work[iwork], &i__2,
                    &ierr);
            dlacpy_("L", m, n, &a[a_offset], lda, &u[u_offset], ldu);
            /* Generate Q in U */
            /* (Workspace: need 2*N, prefer N + N*NB) */
            i__2 = *lwork - iwork + 1;
            lapack_dorgqr(m, n, n, &u[u_offset], ldu, &work[itau], &work[iwork],
                          &i__2, &ierr);
            /* Copy R to VT, zeroing out below it */
            dlacpy_("U", n, n, &a[a_offset], lda, &vt[vt_offset], ldvt);
            if (*n > 1) {
              i__2 = *n - 1;
              i__3 = *n - 1;
              dlaset_("L", &i__2, &i__3, &c_b57, &c_b57, &vt[vt_dim1 + 2],
                      ldvt);
            }
            ie = itau;
            itauq = ie + *n;
            itaup = itauq + *n;
            iwork = itaup + *n;
            /* Bidiagonalize R in VT */
            /* (Workspace: need 4*N, prefer 3*N + 2*N*NB) */
            i__2 = *lwork - iwork + 1;
            lapack_dgebrd(n, n, &vt[vt_offset], ldvt, &s[1], &work[ie],
                          &work[itauq], &work[itaup], &work[iwork], &i__2,
                          &ierr);
            /* Multiply Q in U by left bidiagonalizing vectors */
            /* in VT */
            /* (Workspace: need 3*N + M, prefer 3*N + M*NB) */
            i__2 = *lwork - iwork + 1;
            lapack_dormbr("Q", "R", "N", m, n, n, &vt[vt_offset], ldvt,
                          &work[itauq], &u[u_offset], ldu, &work[iwork], &i__2,
                          &ierr);
            /* Generate right bidiagonalizing vectors in VT */
            /* (Workspace: need 4*N-1, prefer 3*N + (N-1)*NB) */
            i__2 = *lwork - iwork + 1;
            lapack_dorgbr("P", n, n, n, &vt[vt_offset], ldvt, &work[itaup],
                          &work[iwork], &i__2, &ierr);
            iwork = ie + *n;
            /* Perform bidiagonal QR iteration, computing left */
            /* singular vectors of A in U and computing right */
            /* singular vectors of A in VT */
            /* (Workspace: need BDSPAC) */
            lapack_dbdsqr("U", n, n, m, &c__0, &s[1], &work[ie], &vt[vt_offset],
                          ldvt, &u[u_offset], ldu, dum, &c__1, &work[iwork],
                          info);
          }
        }
      } else if (wntua) {
        if (wntvn) {
          /* Path 7 (M much larger than N, JOBU='A', JOBVT='N') */
          /* M left singular vectors to be computed in U and */
          /* no right singular vectors to be computed */
          /* Computing MAX */
          i__2 = *n + *m;
          i__3 = *n << 2;
          i__2 = fla_max(i__2, i__3); // ; expr subst
          if (*lwork >= *n * *n + fla_max(i__2, bdspac)) {
            /* Sufficient workspace for a fast algorithm */
            ir = 1;
            if (*lwork >= wrkbl + *lda * *n) {
              /* WORK(IR) is LDA by N */
              ldwrkr = *lda;
            } else {
              /* WORK(IR) is N by N */
              ldwrkr = *n;
            }
            itau = ir + ldwrkr * *n;
            iwork = itau + *n;
            /* Compute A=Q*R, copying result to U */
            /* (Workspace: need N*N + 2*N, prefer N*N + N + N*NB) */
            i__2 = *lwork - iwork + 1;
            dgeqrf_(m, n, &a[a_offset], lda, &work[itau], &work[iwork], &i__2,
                    &ierr);
            dlacpy_("L", m, n, &a[a_offset], lda, &u[u_offset], ldu);
            /* Copy R to WORK(IR), zeroing out below it */
            dlacpy_("U", n, n, &a[a_offset], lda, &work[ir], &ldwrkr);
            i__2 = *n - 1;
            i__3 = *n - 1;
            dlaset_("L", &i__2, &i__3, &c_b57, &c_b57, &work[ir + 1], &ldwrkr);
            /* Generate Q in U */
            /* (Workspace: need N*N + N + M, prefer N*N + N + M*NB) */
            i__2 = *lwork - iwork + 1;
            lapack_dorgqr(m, m, n, &u[u_offset], ldu, &work[itau], &work[iwork],
                          &i__2, &ierr);
            ie = itau;
            itauq = ie + *n;
            itaup = itauq + *n;
            iwork = itaup + *n;
            /* Bidiagonalize R in WORK(IR) */
            /* (Workspace: need N*N + 4*N, prefer N*N + 3*N + 2*N*NB) */
            i__2 = *lwork - iwork + 1;
            lapack_dgebrd(n, n, &work[ir], &ldwrkr, &s[1], &work[ie],
                          &work[itauq], &work[itaup], &work[iwork], &i__2,
                          &ierr);
            /* Generate left bidiagonalizing vectors in WORK(IR) */
            /* (Workspace: need N*N + 4*N, prefer N*N + 3*N + N*NB) */
            i__2 = *lwork - iwork + 1;
            lapack_dorgbr("Q", n, n, n, &work[ir], &ldwrkr, &work[itauq],
                          &work[iwork], &i__2, &ierr);
            iwork = ie + *n;
            /* Perform bidiagonal QR iteration, computing left */
            /* singular vectors of R in WORK(IR) */
            /* (Workspace: need N*N + BDSPAC) */
            lapack_dbdsqr("U", n, &c__0, n, &c__0, &s[1], &work[ie], dum, &c__1,
                          &work[ir], &ldwrkr, dum, &c__1, &work[iwork], info);
            /* Multiply Q in U by left singular vectors of R in */
            /* WORK(IR), storing result in A */
            /* (Workspace: need N*N) */
            dgemm_("N", "N", m, n, n, &c_b79, &u[u_offset], ldu, &work[ir],
                   &ldwrkr, &c_b57, &a[a_offset], lda);
            /* Copy left singular vectors of A from A to U */
            dlacpy_("F", m, n, &a[a_offset], lda, &u[u_offset], ldu);
          } else {
            /* Insufficient workspace for a fast algorithm */
            itau = 1;
            iwork = itau + *n;
            /* Compute A=Q*R, copying result to U */
            /* (Workspace: need 2*N, prefer N + N*NB) */
            i__2 = *lwork - iwork + 1;
            dgeqrf_(m, n, &a[a_offset], lda, &work[itau], &work[iwork], &i__2,
                    &ierr);
            dlacpy_("L", m, n, &a[a_offset], lda, &u[u_offset], ldu);
            /* Generate Q in U */
            /* (Workspace: need N + M, prefer N + M*NB) */
            i__2 = *lwork - iwork + 1;
            lapack_dorgqr(m, m, n, &u[u_offset], ldu, &work[itau], &work[iwork],
                          &i__2, &ierr);
            ie = itau;
            itauq = ie + *n;
            itaup = itauq + *n;
            iwork = itaup + *n;
            /* Zero out below R in A */
            if (*n > 1) {
              i__2 = *n - 1;
              i__3 = *n - 1;
              dlaset_("L", &i__2, &i__3, &c_b57, &c_b57, &a[a_dim1 + 2], lda);
            }
            /* Bidiagonalize R in A */
            /* (Workspace: need 4*N, prefer 3*N + 2*N*NB) */
            i__2 = *lwork - iwork + 1;
            lapack_dgebrd(n, n, &a[a_offset], lda, &s[1], &work[ie],
                          &work[itauq], &work[itaup], &work[iwork], &i__2,
                          &ierr);
            /* Multiply Q in U by left bidiagonalizing vectors */
            /* in A */
            /* (Workspace: need 3*N + M, prefer 3*N + M*NB) */
            i__2 = *lwork - iwork + 1;
            lapack_dormbr("Q", "R", "N", m, n, n, &a[a_offset], lda,
                          &work[itauq], &u[u_offset], ldu, &work[iwork], &i__2,
                          &ierr);
            iwork = ie + *n;
            /* Perform bidiagonal QR iteration, computing left */
            /* singular vectors of A in U */
            /* (Workspace: need BDSPAC) */
            lapack_dbdsqr("U", n, &c__0, m, &c__0, &s[1], &work[ie], dum, &c__1,
                          &u[u_offset], ldu, dum, &c__1, &work[iwork], info);
          }
        } else if (wntvo) {
          /* Path 8 (M much larger than N, JOBU='A', JOBVT='O') */
          /* M left singular vectors to be computed in U and */
          /* N right singular vectors to be overwritten on A */
          /* Computing MAX */
          i__2 = *n + *m;
          i__3 = *n << 2;
          i__2 = fla_max(i__2, i__3); // ; expr subst
          if (*lwork >= (*n << 1) * *n + fla_max(i__2, bdspac)) {
            /* Sufficient workspace for a fast algorithm */
            iu = 1;
            if (*lwork >= wrkbl + (*lda << 1) * *n) {
              /* WORK(IU) is LDA by N and WORK(IR) is LDA by N */
              ldwrku = *lda;
              ir = iu + ldwrku * *n;
              ldwrkr = *lda;
            } else if (*lwork >= wrkbl + (*lda + *n) * *n) {
              /* WORK(IU) is LDA by N and WORK(IR) is N by N */
              ldwrku = *lda;
              ir = iu + ldwrku * *n;
              ldwrkr = *n;
            } else {
              /* WORK(IU) is N by N and WORK(IR) is N by N */
              ldwrku = *n;
              ir = iu + ldwrku * *n;
              ldwrkr = *n;
            }
            itau = ir + ldwrkr * *n;
            iwork = itau + *n;
            /* Compute A=Q*R, copying result to U */
            /* (Workspace: need 2*N*N + 2*N, prefer 2*N*N + N + N*NB) */
            i__2 = *lwork - iwork + 1;
            dgeqrf_(m, n, &a[a_offset], lda, &work[itau], &work[iwork], &i__2,
                    &ierr);
            dlacpy_("L", m, n, &a[a_offset], lda, &u[u_offset], ldu);
            /* Generate Q in U */
            /* (Workspace: need 2*N*N + N + M, prefer 2*N*N + N + M*NB) */
            i__2 = *lwork - iwork + 1;
            lapack_dorgqr(m, m, n, &u[u_offset], ldu, &work[itau], &work[iwork],
                          &i__2, &ierr);
            /* Copy R to WORK(IU), zeroing out below it */
            dlacpy_("U", n, n, &a[a_offset], lda, &work[iu], &ldwrku);
            i__2 = *n - 1;
            i__3 = *n - 1;
            dlaset_("L", &i__2, &i__3, &c_b57, &c_b57, &work[iu + 1], &ldwrku);
            ie = itau;
            itauq = ie + *n;
            itaup = itauq + *n;
            iwork = itaup + *n;
            /* Bidiagonalize R in WORK(IU), copying result to */
            /* WORK(IR) */
            /* (Workspace: need 2*N*N + 4*N, */
            /* prefer 2*N*N+3*N+2*N*NB) */
            i__2 = *lwork - iwork + 1;
            lapack_dgebrd(n, n, &work[iu], &ldwrku, &s[1], &work[ie],
                          &work[itauq], &work[itaup], &work[iwork], &i__2,
                          &ierr);
            dlacpy_("U", n, n, &work[iu], &ldwrku, &work[ir], &ldwrkr);
            /* Generate left bidiagonalizing vectors in WORK(IU) */
            /* (Workspace: need 2*N*N + 4*N, prefer 2*N*N + 3*N + N*NB) */
            i__2 = *lwork - iwork + 1;
            lapack_dorgbr("Q", n, n, n, &work[iu], &ldwrku, &work[itauq],
                          &work[iwork], &i__2, &ierr);
            /* Generate right bidiagonalizing vectors in WORK(IR) */
            /* (Workspace: need 2*N*N + 4*N-1, */
            /* prefer 2*N*N+3*N+(N-1)*NB) */
            i__2 = *lwork - iwork + 1;
            lapack_dorgbr("P", n, n, n, &work[ir], &ldwrkr, &work[itaup],
                          &work[iwork], &i__2, &ierr);
            iwork = ie + *n;
            /* Perform bidiagonal QR iteration, computing left */
            /* singular vectors of R in WORK(IU) and computing */
            /* right singular vectors of R in WORK(IR) */
            /* (Workspace: need 2*N*N + BDSPAC) */
            lapack_dbdsqr("U", n, n, n, &c__0, &s[1], &work[ie], &work[ir],
                          &ldwrkr, &work[iu], &ldwrku, dum, &c__1, &work[iwork],
                          info);
            /* Multiply Q in U by left singular vectors of R in */
            /* WORK(IU), storing result in A */
            /* (Workspace: need N*N) */
            dgemm_("N", "N", m, n, n, &c_b79, &u[u_offset], ldu, &work[iu],
                   &ldwrku, &c_b57, &a[a_offset], lda);
            /* Copy left singular vectors of A from A to U */
            dlacpy_("F", m, n, &a[a_offset], lda, &u[u_offset], ldu);
            /* Copy right singular vectors of R from WORK(IR) to A */
            dlacpy_("F", n, n, &work[ir], &ldwrkr, &a[a_offset], lda);
          } else {
            /* Insufficient workspace for a fast algorithm */
            itau = 1;
            iwork = itau + *n;
            /* Compute A=Q*R, copying result to U */
            /* (Workspace: need 2*N, prefer N + N*NB) */
            i__2 = *lwork - iwork + 1;
            dgeqrf_(m, n, &a[a_offset], lda, &work[itau], &work[iwork], &i__2,
                    &ierr);
            dlacpy_("L", m, n, &a[a_offset], lda, &u[u_offset], ldu);
            /* Generate Q in U */
            /* (Workspace: need N + M, prefer N + M*NB) */
            i__2 = *lwork - iwork + 1;
            lapack_dorgqr(m, m, n, &u[u_offset], ldu, &work[itau], &work[iwork],
                          &i__2, &ierr);
            ie = itau;
            itauq = ie + *n;
            itaup = itauq + *n;
            iwork = itaup + *n;
            /* Zero out below R in A */
            if (*n > 1) {
              i__2 = *n - 1;
              i__3 = *n - 1;
              dlaset_("L", &i__2, &i__3, &c_b57, &c_b57, &a[a_dim1 + 2], lda);
            }
            /* Bidiagonalize R in A */
            /* (Workspace: need 4*N, prefer 3*N + 2*N*NB) */
            i__2 = *lwork - iwork + 1;
            lapack_dgebrd(n, n, &a[a_offset], lda, &s[1], &work[ie],
                          &work[itauq], &work[itaup], &work[iwork], &i__2,
                          &ierr);
            /* Multiply Q in U by left bidiagonalizing vectors */
            /* in A */
            /* (Workspace: need 3*N + M, prefer 3*N + M*NB) */
            i__2 = *lwork - iwork + 1;
            lapack_dormbr("Q", "R", "N", m, n, n, &a[a_offset], lda,
                          &work[itauq], &u[u_offset], ldu, &work[iwork], &i__2,
                          &ierr);
            /* Generate right bidiagonalizing vectors in A */
            /* (Workspace: need 4*N-1, prefer 3*N + (N-1)*NB) */
            i__2 = *lwork - iwork + 1;
            lapack_dorgbr("P", n, n, n, &a[a_offset], lda, &work[itaup],
                          &work[iwork], &i__2, &ierr);
            iwork = ie + *n;
            /* Perform bidiagonal QR iteration, computing left */
            /* singular vectors of A in U and computing right */
            /* singular vectors of A in A */
            /* (Workspace: need BDSPAC) */
            lapack_dbdsqr("U", n, n, m, &c__0, &s[1], &work[ie], &a[a_offset],
                          lda, &u[u_offset], ldu, dum, &c__1, &work[iwork],
                          info);
          }
        } else if (wntvas) {
          /* Path 9 (M much larger than N, JOBU='A', JOBVT='S' */
          /* or 'A') */
          /* M left singular vectors to be computed in U and */
          /* N right singular vectors to be computed in VT */
          /* Computing MAX */
          i__2 = *n + *m;
          i__3 = *n << 2;
          i__2 = fla_max(i__2, i__3); // ; expr subst
          if (*lwork >= *n * *n + fla_max(i__2, bdspac)) {
            /* Sufficient workspace for a fast algorithm */
            iu = 1;
            if (*lwork >= wrkbl + *lda * *n) {
              /* WORK(IU) is LDA by N */
              ldwrku = *lda;
            } else {
              /* WORK(IU) is N by N */
              ldwrku = *n;
            }
            itau = iu + ldwrku * *n;
            iwork = itau + *n;
            /* Compute A=Q*R, copying result to U */
            /* (Workspace: need N*N + 2*N, prefer N*N + N + N*NB) */
            i__2 = *lwork - iwork + 1;
            dgeqrf_(m, n, &a[a_offset], lda, &work[itau], &work[iwork], &i__2,
                    &ierr);
            dlacpy_("L", m, n, &a[a_offset], lda, &u[u_offset], ldu);
            /* Generate Q in U */
            /* (Workspace: need N*N + N + M, prefer N*N + N + M*NB) */
            i__2 = *lwork - iwork + 1;
            lapack_dorgqr(m, m, n, &u[u_offset], ldu, &work[itau], &work[iwork],
                          &i__2, &ierr);
            /* Copy R to WORK(IU), zeroing out below it */
            dlacpy_("U", n, n, &a[a_offset], lda, &work[iu], &ldwrku);
            i__2 = *n - 1;
            i__3 = *n - 1;
            dlaset_("L", &i__2, &i__3, &c_b57, &c_b57, &work[iu + 1], &ldwrku);
            ie = itau;
            itauq = ie + *n;
            itaup = itauq + *n;
            iwork = itaup + *n;
            /* Bidiagonalize R in WORK(IU), copying result to VT */
            /* (Workspace: need N*N + 4*N, prefer N*N + 3*N + 2*N*NB) */
            i__2 = *lwork - iwork + 1;
            lapack_dgebrd(n, n, &work[iu], &ldwrku, &s[1], &work[ie],
                          &work[itauq], &work[itaup], &work[iwork], &i__2,
                          &ierr);
            dlacpy_("U", n, n, &work[iu], &ldwrku, &vt[vt_offset], ldvt);
            /* Generate left bidiagonalizing vectors in WORK(IU) */
            /* (Workspace: need N*N + 4*N, prefer N*N + 3*N + N*NB) */
            i__2 = *lwork - iwork + 1;
            lapack_dorgbr("Q", n, n, n, &work[iu], &ldwrku, &work[itauq],
                          &work[iwork], &i__2, &ierr);
            /* Generate right bidiagonalizing vectors in VT */
            /* (Workspace: need N*N + 4*N-1, */
            /* prefer N*N+3*N+(N-1)*NB) */
            i__2 = *lwork - iwork + 1;
            lapack_dorgbr("P", n, n, n, &vt[vt_offset], ldvt, &work[itaup],
                          &work[iwork], &i__2, &ierr);
            iwork = ie + *n;
            /* Perform bidiagonal QR iteration, computing left */
            /* singular vectors of R in WORK(IU) and computing */
            /* right singular vectors of R in VT */
            /* (Workspace: need N*N + BDSPAC) */
            lapack_dbdsqr("U", n, n, n, &c__0, &s[1], &work[ie], &vt[vt_offset],
                          ldvt, &work[iu], &ldwrku, dum, &c__1, &work[iwork],
                          info);
            /* Multiply Q in U by left singular vectors of R in */
            /* WORK(IU), storing result in A */
            /* (Workspace: need N*N) */
            dgemm_("N", "N", m, n, n, &c_b79, &u[u_offset], ldu, &work[iu],
                   &ldwrku, &c_b57, &a[a_offset], lda);
            /* Copy left singular vectors of A from A to U */
            dlacpy_("F", m, n, &a[a_offset], lda, &u[u_offset], ldu);
          } else {
            /* Insufficient workspace for a fast algorithm */
            itau = 1;
            iwork = itau + *n;
            /* Compute A=Q*R, copying result to U */
            /* (Workspace: need 2*N, prefer N + N*NB) */
            i__2 = *lwork - iwork + 1;
            dgeqrf_(m, n, &a[a_offset], lda, &work[itau], &work[iwork], &i__2,
                    &ierr);
            dlacpy_("L", m, n, &a[a_offset], lda, &u[u_offset], ldu);
            /* Generate Q in U */
            /* (Workspace: need N + M, prefer N + M*NB) */
            i__2 = *lwork - iwork + 1;
            lapack_dorgqr(m, m, n, &u[u_offset], ldu, &work[itau], &work[iwork],
                          &i__2, &ierr);
            /* Copy R from A to VT, zeroing out below it */
            dlacpy_("U", n, n, &a[a_offset], lda, &vt[vt_offset], ldvt);
            if (*n > 1) {
              i__2 = *n - 1;
              i__3 = *n - 1;
              dlaset_("L", &i__2, &i__3, &c_b57, &c_b57, &vt[vt_dim1 + 2],
                      ldvt);
            }
            ie = itau;
            itauq = ie + *n;
            itaup = itauq + *n;
            iwork = itaup + *n;
            /* Bidiagonalize R in VT */
            /* (Workspace: need 4*N, prefer 3*N + 2*N*NB) */
            i__2 = *lwork - iwork + 1;
            lapack_dgebrd(n, n, &vt[vt_offset], ldvt, &s[1], &work[ie],
                          &work[itauq], &work[itaup], &work[iwork], &i__2,
                          &ierr);
            /* Multiply Q in U by left bidiagonalizing vectors */
            /* in VT */
            /* (Workspace: need 3*N + M, prefer 3*N + M*NB) */
            i__2 = *lwork - iwork + 1;
            lapack_dormbr("Q", "R", "N", m, n, n, &vt[vt_offset], ldvt,
                          &work[itauq], &u[u_offset], ldu, &work[iwork], &i__2,
                          &ierr);
            /* Generate right bidiagonalizing vectors in VT */
            /* (Workspace: need 4*N-1, prefer 3*N + (N-1)*NB) */
            i__2 = *lwork - iwork + 1;
            lapack_dorgbr("P", n, n, n, &vt[vt_offset], ldvt, &work[itaup],
                          &work[iwork], &i__2, &ierr);
            iwork = ie + *n;
            /* Perform bidiagonal QR iteration, computing left */
            /* singular vectors of A in U and computing right */
            /* singular vectors of A in VT */
            /* (Workspace: need BDSPAC) */
            lapack_dbdsqr("U", n, n, m, &c__0, &s[1], &work[ie], &vt[vt_offset],
                          ldvt, &u[u_offset], ldu, dum, &c__1, &work[iwork],
                          info);
          }
        }
      }
    } else {
      /* M .LT. MNTHR */
      /* Path 10 (M at least N, but not much larger) */
      /* Reduce to bidiagonal form without QR decomposition */
#if FLA_ENABLE_AMD_OPT
      if ((wntun & wntvn) && (*m < 128) && global_context.is_avx2) {
        fla_dgesvd_nn_small10(m, n, &a[a_offset], lda, &s[1], &work[1], info);
      } else
#endif
      {
        ie = 1;
        itauq = ie + *n;
        itaup = itauq + *n;
        iwork = itaup + *n;
        /* Bidiagonalize A */
        /* (Workspace: need 3*N + M, prefer 3*N + (M + N)*NB) */
        i__2 = *lwork - iwork + 1;
        lapack_dgebrd(m, n, &a[a_offset], lda, &s[1], &work[ie], &work[itauq],
                      &work[itaup], &work[iwork], &i__2, &ierr);
        if (wntuas) {
          /* If left singular vectors desired in U, copy result to U */
          /* and generate left bidiagonalizing vectors in U */
          /* (Workspace: need 3*N + NCU, prefer 3*N + NCU*NB) */
          dlacpy_("L", m, n, &a[a_offset], lda, &u[u_offset], ldu);
          if (wntus) {
            ncu = *n;
          }
          if (wntua) {
            ncu = *m;
          }
          i__2 = *lwork - iwork + 1;
          lapack_dorgbr("Q", m, &ncu, n, &u[u_offset], ldu, &work[itauq],
                        &work[iwork], &i__2, &ierr);
        }
        if (wntvas) {
          /* If right singular vectors desired in VT, copy result to */
          /* VT and generate right bidiagonalizing vectors in VT */
          /* (Workspace: need 4*N-1, prefer 3*N + (N-1)*NB) */
          dlacpy_("U", n, n, &a[a_offset], lda, &vt[vt_offset], ldvt);
          i__2 = *lwork - iwork + 1;
          lapack_dorgbr("P", n, n, n, &vt[vt_offset], ldvt, &work[itaup],
                        &work[iwork], &i__2, &ierr);
        }
        if (wntuo) {
          /* If left singular vectors desired in A, generate left */
          /* bidiagonalizing vectors in A */
          /* (Workspace: need 4*N, prefer 3*N + N*NB) */
          i__2 = *lwork - iwork + 1;
          lapack_dorgbr("Q", m, n, n, &a[a_offset], lda, &work[itauq],
                        &work[iwork], &i__2, &ierr);
        }
        if (wntvo) {
          /* If right singular vectors desired in A, generate right */
          /* bidiagonalizing vectors in A */
          /* (Workspace: need 4*N-1, prefer 3*N + (N-1)*NB) */
          i__2 = *lwork - iwork + 1;
          lapack_dorgbr("P", n, n, n, &a[a_offset], lda, &work[itaup],
                        &work[iwork], &i__2, &ierr);
        }
        iwork = ie + *n;
        if (wntuas || wntuo) {
          nru = *m;
        }
        if (wntun) {
          nru = 0;
        }
        if (wntvas || wntvo) {
          ncvt = *n;
        }
        if (wntvn) {
          ncvt = 0;
        }
        if (!wntuo && !wntvo) {
          /* Perform bidiagonal QR iteration, if desired, computing */
          /* left singular vectors in U and computing right singular */
          /* vectors in VT */
          /* (Workspace: need BDSPAC) */
          lapack_dbdsqr("U", n, &ncvt, &nru, &c__0, &s[1], &work[ie],
                        &vt[vt_offset], ldvt, &u[u_offset], ldu, dum, &c__1,
                        &work[iwork], info);
        } else if (!wntuo && wntvo) {
          /* Perform bidiagonal QR iteration, if desired, computing */
          /* left singular vectors in U and computing right singular */
          /* vectors in A */
          /* (Workspace: need BDSPAC) */
          lapack_dbdsqr("U", n, &ncvt, &nru, &c__0, &s[1], &work[ie],
                        &a[a_offset], lda, &u[u_offset], ldu, dum, &c__1,
                        &work[iwork], info);
        } else {
          /* Perform bidiagonal QR iteration, if desired, computing */
          /* left singular vectors in A and computing right singular */
          /* vectors in VT */
          /* (Workspace: need BDSPAC) */
          lapack_dbdsqr("U", n, &ncvt, &nru, &c__0, &s[1], &work[ie],
                        &vt[vt_offset], ldvt, &a[a_offset], lda, dum, &c__1,
                        &work[iwork], info);
        }
      }
    }
  } else {
    /* A has more columns than rows. If A has sufficiently more */
    /* columns than rows, first reduce using the LQ decomposition (if */
    /* sufficient workspace available) */
    if (*n >= mnthr) {
      if (wntvn) {
        /* Path 1t(N much larger than M, JOBVT='N') */
        /* No right singular vectors to be computed */
        itau = 1;
        iwork = itau + *m;
        /* Compute A=L*Q */
        /* (Workspace: need 2*M, prefer M + M*NB) */
        i__2 = *lwork - iwork + 1;
        lapack_dgelqf(m, n, &a[a_offset], lda, &work[itau], &work[iwork], &i__2,
                      &ierr);
        /* Zero out above L */
        i__2 = *m - 1;
        i__3 = *m - 1;
        dlaset_("U", &i__2, &i__3, &c_b57, &c_b57, &a[(a_dim1 << 1) + 1], lda);
#if FLA_ENABLE_AMD_OPT
        if ((wntun && wntvn) && (*m < 128) && global_context.is_avx2) {
          fla_dgesvd_nn_small1T(m, n, &a[a_offset], lda, &s[1], &work[1], info);
        } else
#endif
        {
          ie = 1;
          itauq = ie + *m;
          itaup = itauq + *m;
          iwork = itaup + *m;
          /* Bidiagonalize L in A */
          /* (Workspace: need 4*M, prefer 3*M + 2*M*NB) */
          i__2 = *lwork - iwork + 1;
          lapack_dgebrd(m, m, &a[a_offset], lda, &s[1], &work[ie], &work[itauq],
                        &work[itaup], &work[iwork], &i__2, &ierr);
          if (wntuo || wntuas) {
            /* If left singular vectors desired, generate Q */
            /* (Workspace: need 4*M, prefer 3*M + M*NB) */
            i__2 = *lwork - iwork + 1;
            lapack_dorgbr("Q", m, m, m, &a[a_offset], lda, &work[itauq],
                          &work[iwork], &i__2, &ierr);
          }
          iwork = ie + *m;
          nru = 0;
          if (wntuo || wntuas) {
            nru = *m;
          }
          /* Perform bidiagonal QR iteration, computing left singular */
          /* vectors of A in A if desired */
          /* (Workspace: need BDSPAC) */
          lapack_dbdsqr("U", m, &c__0, &nru, &c__0, &s[1], &work[ie], dum,
                        &c__1, &a[a_offset], lda, dum, &c__1, &work[iwork],
                        info);
          /* If left singular vectors desired in U, copy them there */
          if (wntuas) {
            dlacpy_("F", m, m, &a[a_offset], lda, &u[u_offset], ldu);
          }
        }
      } else if (wntvo && wntun) {
        /* Path 2t(N much larger than M, JOBU='N', JOBVT='O') */
        /* M right singular vectors to be overwritten on A and */
        /* no left singular vectors to be computed */
        /* Computing MAX */
        i__2 = *m << 2;
        if (*lwork >= *m * *m + fla_max(i__2, bdspac)) {
          /* Sufficient workspace for a fast algorithm */
          ir = 1;
          /* Computing MAX */
          i__2 = wrkbl;
          i__3 = *lda * *n + *m; // , expr subst
          if (*lwork >= fla_max(i__2, i__3) + *lda * *m) {
            /* WORK(IU) is LDA by N and WORK(IR) is LDA by M */
            ldwrku = *lda;
            chunk = *n;
            ldwrkr = *lda;
          } else /* if(complicated condition) */
          {
            /* Computing MAX */
            i__2 = wrkbl;
            i__3 = *lda * *n + *m; // , expr subst
            if (*lwork >= fla_max(i__2, i__3) + *m * *m) {
              /* WORK(IU) is LDA by N and WORK(IR) is M by M */
              ldwrku = *lda;
              chunk = *n;
              ldwrkr = *m;
            } else {
              /* WORK(IU) is M by CHUNK and WORK(IR) is M by M */
              ldwrku = *m;
              chunk = (*lwork - *m * *m - *m) / *m;
              ldwrkr = *m;
            }
          }
          itau = ir + ldwrkr * *m;
          iwork = itau + *m;
          /* Compute A=L*Q */
          /* (Workspace: need M*M + 2*M, prefer M*M + M + M*NB) */
          i__2 = *lwork - iwork + 1;
          lapack_dgelqf(m, n, &a[a_offset], lda, &work[itau], &work[iwork],
                        &i__2, &ierr);
          /* Copy L to WORK(IR) and zero out above it */
          dlacpy_("L", m, m, &a[a_offset], lda, &work[ir], &ldwrkr);
          i__2 = *m - 1;
          i__3 = *m - 1;
          dlaset_("U", &i__2, &i__3, &c_b57, &c_b57, &work[ir + ldwrkr],
                  &ldwrkr);
          /* Generate Q in A */
          /* (Workspace: need M*M + 2*M, prefer M*M + M + M*NB) */
          i__2 = *lwork - iwork + 1;
          lapack_dorglq(m, n, m, &a[a_offset], lda, &work[itau], &work[iwork],
                        &i__2, &ierr);
          ie = itau;
          itauq = ie + *m;
          itaup = itauq + *m;
          iwork = itaup + *m;
          /* Bidiagonalize L in WORK(IR) */
          /* (Workspace: need M*M + 4*M, prefer M*M + 3*M + 2*M*NB) */
          i__2 = *lwork - iwork + 1;
          lapack_dgebrd(m, m, &work[ir], &ldwrkr, &s[1], &work[ie],
                        &work[itauq], &work[itaup], &work[iwork], &i__2, &ierr);
          /* Generate right vectors bidiagonalizing L */
          /* (Workspace: need M*M + 4*M-1, prefer M*M + 3*M + (M-1)*NB) */
          i__2 = *lwork - iwork + 1;
          lapack_dorgbr("P", m, m, m, &work[ir], &ldwrkr, &work[itaup],
                        &work[iwork], &i__2, &ierr);
          iwork = ie + *m;
          /* Perform bidiagonal QR iteration, computing right */
          /* singular vectors of L in WORK(IR) */
          /* (Workspace: need M*M + BDSPAC) */
          lapack_dbdsqr("U", m, m, &c__0, &c__0, &s[1], &work[ie], &work[ir],
                        &ldwrkr, dum, &c__1, dum, &c__1, &work[iwork], info);
          iu = ie + *m;
          /* Multiply right singular vectors of L in WORK(IR) by Q */
          /* in A, storing result in WORK(IU) and copying to A */
          /* (Workspace: need M*M + 2*M, prefer M*M + M*N + M) */
          i__2 = *n;
          i__3 = chunk;
          for (i__ = 1; i__3 < 0 ? i__ >= i__2 : i__ <= i__2; i__ += i__3) {
            /* Computing MIN */
            i__4 = *n - i__ + 1;
            blk = fla_min(i__4, chunk);
            dgemm_("N", "N", m, &blk, m, &c_b79, &work[ir], &ldwrkr,
                   &a[i__ * a_dim1 + 1], lda, &c_b57, &work[iu], &ldwrku);
            dlacpy_("F", m, &blk, &work[iu], &ldwrku, &a[i__ * a_dim1 + 1],
                    lda);
            /* L30: */
          }
        } else {
          /* Insufficient workspace for a fast algorithm */
          ie = 1;
          itauq = ie + *m;
          itaup = itauq + *m;
          iwork = itaup + *m;
          /* Bidiagonalize A */
          /* (Workspace: need 3*M + N, prefer 3*M + (M + N)*NB) */
          i__3 = *lwork - iwork + 1;
          lapack_dgebrd(m, n, &a[a_offset], lda, &s[1], &work[ie], &work[itauq],
                        &work[itaup], &work[iwork], &i__3, &ierr);
          /* Generate right vectors bidiagonalizing A */
          /* (Workspace: need 4*M, prefer 3*M + M*NB) */
          i__3 = *lwork - iwork + 1;
          lapack_dorgbr("P", m, n, m, &a[a_offset], lda, &work[itaup],
                        &work[iwork], &i__3, &ierr);
          iwork = ie + *m;
          /* Perform bidiagonal QR iteration, computing right */
          /* singular vectors of A in A */
          /* (Workspace: need BDSPAC) */
          lapack_dbdsqr("L", m, n, &c__0, &c__0, &s[1], &work[ie], &a[a_offset],
                        lda, dum, &c__1, dum, &c__1, &work[iwork], info);
        }
      } else if (wntvo && wntuas) {
        /* Path 3t(N much larger than M, JOBU='S' or 'A', JOBVT='O') */
        /* M right singular vectors to be overwritten on A and */
        /* M left singular vectors to be computed in U */
        /* Computing MAX */
        i__3 = *m << 2;
        if (*lwork >= *m * *m + fla_max(i__3, bdspac)) {
          /* Sufficient workspace for a fast algorithm */
          ir = 1;
          /* Computing MAX */
          i__3 = wrkbl;
          i__2 = *lda * *n + *m; // , expr subst
          if (*lwork >= fla_max(i__3, i__2) + *lda * *m) {
            /* WORK(IU) is LDA by N and WORK(IR) is LDA by M */
            ldwrku = *lda;
            chunk = *n;
            ldwrkr = *lda;
          } else /* if(complicated condition) */
          {
            /* Computing MAX */
            i__3 = wrkbl;
            i__2 = *lda * *n + *m; // , expr subst
            if (*lwork >= fla_max(i__3, i__2) + *m * *m) {
              /* WORK(IU) is LDA by N and WORK(IR) is M by M */
              ldwrku = *lda;
              chunk = *n;
              ldwrkr = *m;
            } else {
              /* WORK(IU) is M by CHUNK and WORK(IR) is M by M */
              ldwrku = *m;
              chunk = (*lwork - *m * *m - *m) / *m;
              ldwrkr = *m;
            }
          }
          itau = ir + ldwrkr * *m;
          iwork = itau + *m;
          /* Compute A=L*Q */
          /* (Workspace: need M*M + 2*M, prefer M*M + M + M*NB) */
          i__3 = *lwork - iwork + 1;
          lapack_dgelqf(m, n, &a[a_offset], lda, &work[itau], &work[iwork],
                        &i__3, &ierr);
          /* Copy L to U, zeroing about above it */
          dlacpy_("L", m, m, &a[a_offset], lda, &u[u_offset], ldu);
          i__3 = *m - 1;
          i__2 = *m - 1;
          dlaset_("U", &i__3, &i__2, &c_b57, &c_b57, &u[(u_dim1 << 1) + 1],
                  ldu);
          /* Generate Q in A */
          /* (Workspace: need M*M + 2*M, prefer M*M + M + M*NB) */
          i__3 = *lwork - iwork + 1;
          lapack_dorglq(m, n, m, &a[a_offset], lda, &work[itau], &work[iwork],
                        &i__3, &ierr);
          ie = itau;
          itauq = ie + *m;
          itaup = itauq + *m;
          iwork = itaup + *m;
          /* Bidiagonalize L in U, copying result to WORK(IR) */
          /* (Workspace: need M*M + 4*M, prefer M*M + 3*M + 2*M*NB) */
          i__3 = *lwork - iwork + 1;
          lapack_dgebrd(m, m, &u[u_offset], ldu, &s[1], &work[ie], &work[itauq],
                        &work[itaup], &work[iwork], &i__3, &ierr);
          dlacpy_("U", m, m, &u[u_offset], ldu, &work[ir], &ldwrkr);
          /* Generate right vectors bidiagonalizing L in WORK(IR) */
          /* (Workspace: need M*M + 4*M-1, prefer M*M + 3*M + (M-1)*NB) */
          i__3 = *lwork - iwork + 1;
          lapack_dorgbr("P", m, m, m, &work[ir], &ldwrkr, &work[itaup],
                        &work[iwork], &i__3, &ierr);
          /* Generate left vectors bidiagonalizing L in U */
          /* (Workspace: need M*M + 4*M, prefer M*M + 3*M + M*NB) */
          i__3 = *lwork - iwork + 1;
          lapack_dorgbr("Q", m, m, m, &u[u_offset], ldu, &work[itauq],
                        &work[iwork], &i__3, &ierr);
          iwork = ie + *m;
          /* Perform bidiagonal QR iteration, computing left */
          /* singular vectors of L in U, and computing right */
          /* singular vectors of L in WORK(IR) */
          /* (Workspace: need M*M + BDSPAC) */
          lapack_dbdsqr("U", m, m, m, &c__0, &s[1], &work[ie], &work[ir],
                        &ldwrkr, &u[u_offset], ldu, dum, &c__1, &work[iwork],
                        info);
          iu = ie + *m;
          /* Multiply right singular vectors of L in WORK(IR) by Q */
          /* in A, storing result in WORK(IU) and copying to A */
          /* (Workspace: need M*M + 2*M, prefer M*M + M*N + M)) */
          i__3 = *n;
          i__2 = chunk;
          for (i__ = 1; i__2 < 0 ? i__ >= i__3 : i__ <= i__3; i__ += i__2) {
            /* Computing MIN */
            i__4 = *n - i__ + 1;
            blk = fla_min(i__4, chunk);
            dgemm_("N", "N", m, &blk, m, &c_b79, &work[ir], &ldwrkr,
                   &a[i__ * a_dim1 + 1], lda, &c_b57, &work[iu], &ldwrku);
            dlacpy_("F", m, &blk, &work[iu], &ldwrku, &a[i__ * a_dim1 + 1],
                    lda);
            /* L40: */
          }
        } else {
          /* Insufficient workspace for a fast algorithm */
          itau = 1;
          iwork = itau + *m;
          /* Compute A=L*Q */
          /* (Workspace: need 2*M, prefer M + M*NB) */
          i__2 = *lwork - iwork + 1;
          lapack_dgelqf(m, n, &a[a_offset], lda, &work[itau], &work[iwork],
                        &i__2, &ierr);
          /* Copy L to U, zeroing out above it */
          dlacpy_("L", m, m, &a[a_offset], lda, &u[u_offset], ldu);
          i__2 = *m - 1;
          i__3 = *m - 1;
          dlaset_("U", &i__2, &i__3, &c_b57, &c_b57, &u[(u_dim1 << 1) + 1],
                  ldu);
          /* Generate Q in A */
          /* (Workspace: need 2*M, prefer M + M*NB) */
          i__2 = *lwork - iwork + 1;
          lapack_dorglq(m, n, m, &a[a_offset], lda, &work[itau], &work[iwork],
                        &i__2, &ierr);
          ie = itau;
          itauq = ie + *m;
          itaup = itauq + *m;
          iwork = itaup + *m;
          /* Bidiagonalize L in U */
          /* (Workspace: need 4*M, prefer 3*M + 2*M*NB) */
          i__2 = *lwork - iwork + 1;
          lapack_dgebrd(m, m, &u[u_offset], ldu, &s[1], &work[ie], &work[itauq],
                        &work[itaup], &work[iwork], &i__2, &ierr);
          /* Multiply right vectors bidiagonalizing L by Q in A */
          /* (Workspace: need 3*M + N, prefer 3*M + N*NB) */
          i__2 = *lwork - iwork + 1;
          lapack_dormbr("P", "L", "T", m, n, m, &u[u_offset], ldu, &work[itaup],
                        &a[a_offset], lda, &work[iwork], &i__2, &ierr);
          /* Generate left vectors bidiagonalizing L in U */
          /* (Workspace: need 4*M, prefer 3*M + M*NB) */
          i__2 = *lwork - iwork + 1;
          lapack_dorgbr("Q", m, m, m, &u[u_offset], ldu, &work[itauq],
                        &work[iwork], &i__2, &ierr);
          iwork = ie + *m;
          /* Perform bidiagonal QR iteration, computing left */
          /* singular vectors of A in U and computing right */
          /* singular vectors of A in A */
          /* (Workspace: need BDSPAC) */
          lapack_dbdsqr("U", m, n, m, &c__0, &s[1], &work[ie], &a[a_offset],
                        lda, &u[u_offset], ldu, dum, &c__1, &work[iwork], info);
        }
      } else if (wntvs) {
        if (wntun) {
          /* Path 4t(N much larger than M, JOBU='N', JOBVT='S') */
          /* M right singular vectors to be computed in VT and */
          /* no left singular vectors to be computed */
          /* Computing MAX */
          i__2 = *m << 2;
          if (*lwork >= *m * *m + fla_max(i__2, bdspac)) {
            /* Sufficient workspace for a fast algorithm */
            ir = 1;
            if (*lwork >= wrkbl + *lda * *m) {
              /* WORK(IR) is LDA by M */
              ldwrkr = *lda;
            } else {
              /* WORK(IR) is M by M */
              ldwrkr = *m;
            }
            itau = ir + ldwrkr * *m;
            iwork = itau + *m;
            /* Compute A=L*Q */
            /* (Workspace: need M*M + 2*M, prefer M*M + M + M*NB) */
            i__2 = *lwork - iwork + 1;
            lapack_dgelqf(m, n, &a[a_offset], lda, &work[itau], &work[iwork],
                          &i__2, &ierr);
            /* Copy L to WORK(IR), zeroing out above it */
            dlacpy_("L", m, m, &a[a_offset], lda, &work[ir], &ldwrkr);
            i__2 = *m - 1;
            i__3 = *m - 1;
            dlaset_("U", &i__2, &i__3, &c_b57, &c_b57, &work[ir + ldwrkr],
                    &ldwrkr);
            /* Generate Q in A */
            /* (Workspace: need M*M + 2*M, prefer M*M + M + M*NB) */
            i__2 = *lwork - iwork + 1;
            lapack_dorglq(m, n, m, &a[a_offset], lda, &work[itau], &work[iwork],
                          &i__2, &ierr);
            ie = itau;
            itauq = ie + *m;
            itaup = itauq + *m;
            iwork = itaup + *m;
            /* Bidiagonalize L in WORK(IR) */
            /* (Workspace: need M*M + 4*M, prefer M*M + 3*M + 2*M*NB) */
            i__2 = *lwork - iwork + 1;
            lapack_dgebrd(m, m, &work[ir], &ldwrkr, &s[1], &work[ie],
                          &work[itauq], &work[itaup], &work[iwork], &i__2,
                          &ierr);
            /* Generate right vectors bidiagonalizing L in */
            /* WORK(IR) */
            /* (Workspace: need M*M + 4*M, prefer M*M + 3*M + (M-1)*NB) */
            i__2 = *lwork - iwork + 1;
            lapack_dorgbr("P", m, m, m, &work[ir], &ldwrkr, &work[itaup],
                          &work[iwork], &i__2, &ierr);
            iwork = ie + *m;
            /* Perform bidiagonal QR iteration, computing right */
            /* singular vectors of L in WORK(IR) */
            /* (Workspace: need M*M + BDSPAC) */
            lapack_dbdsqr("U", m, m, &c__0, &c__0, &s[1], &work[ie], &work[ir],
                          &ldwrkr, dum, &c__1, dum, &c__1, &work[iwork], info);
            /* Multiply right singular vectors of L in WORK(IR) by */
            /* Q in A, storing result in VT */
            /* (Workspace: need M*M) */
            dgemm_("N", "N", m, n, m, &c_b79, &work[ir], &ldwrkr, &a[a_offset],
                   lda, &c_b57, &vt[vt_offset], ldvt);
          } else {
            /* Insufficient workspace for a fast algorithm */
            itau = 1;
            iwork = itau + *m;
            /* Compute A=L*Q */
            /* (Workspace: need 2*M, prefer M + M*NB) */
            i__2 = *lwork - iwork + 1;
            lapack_dgelqf(m, n, &a[a_offset], lda, &work[itau], &work[iwork],
                          &i__2, &ierr);
            /* Copy result to VT */
            dlacpy_("U", m, n, &a[a_offset], lda, &vt[vt_offset], ldvt);
            /* Generate Q in VT */
            /* (Workspace: need 2*M, prefer M + M*NB) */
            i__2 = *lwork - iwork + 1;
            lapack_dorglq(m, n, m, &vt[vt_offset], ldvt, &work[itau],
                          &work[iwork], &i__2, &ierr);
            ie = itau;
            itauq = ie + *m;
            itaup = itauq + *m;
            iwork = itaup + *m;
            /* Zero out above L in A */
            i__2 = *m - 1;
            i__3 = *m - 1;
            dlaset_("U", &i__2, &i__3, &c_b57, &c_b57, &a[(a_dim1 << 1) + 1],
                    lda);
            /* Bidiagonalize L in A */
            /* (Workspace: need 4*M, prefer 3*M + 2*M*NB) */
            i__2 = *lwork - iwork + 1;
            lapack_dgebrd(m, m, &a[a_offset], lda, &s[1], &work[ie],
                          &work[itauq], &work[itaup], &work[iwork], &i__2,
                          &ierr);
            /* Multiply right vectors bidiagonalizing L by Q in VT */
            /* (Workspace: need 3*M + N, prefer 3*M + N*NB) */
            i__2 = *lwork - iwork + 1;
            lapack_dormbr("P", "L", "T", m, n, m, &a[a_offset], lda,
                          &work[itaup], &vt[vt_offset], ldvt, &work[iwork],
                          &i__2, &ierr);
            iwork = ie + *m;
            /* Perform bidiagonal QR iteration, computing right */
            /* singular vectors of A in VT */
            /* (Workspace: need BDSPAC) */
            lapack_dbdsqr("U", m, n, &c__0, &c__0, &s[1], &work[ie],
                          &vt[vt_offset], ldvt, dum, &c__1, dum, &c__1,
                          &work[iwork], info);
          }
        } else if (wntuo) {
          /* Path 5t(N much larger than M, JOBU='O', JOBVT='S') */
          /* M right singular vectors to be computed in VT and */
          /* M left singular vectors to be overwritten on A */
          /* Computing MAX */
          i__2 = *m << 2;
          if (*lwork >= (*m << 1) * *m + fla_max(i__2, bdspac)) {
            /* Sufficient workspace for a fast algorithm */
            iu = 1;
            if (*lwork >= wrkbl + (*lda << 1) * *m) {
              /* WORK(IU) is LDA by M and WORK(IR) is LDA by M */
              ldwrku = *lda;
              ir = iu + ldwrku * *m;
              ldwrkr = *lda;
            } else if (*lwork >= wrkbl + (*lda + *m) * *m) {
              /* WORK(IU) is LDA by M and WORK(IR) is M by M */
              ldwrku = *lda;
              ir = iu + ldwrku * *m;
              ldwrkr = *m;
            } else {
              /* WORK(IU) is M by M and WORK(IR) is M by M */
              ldwrku = *m;
              ir = iu + ldwrku * *m;
              ldwrkr = *m;
            }
            itau = ir + ldwrkr * *m;
            iwork = itau + *m;
            /* Compute A=L*Q */
            /* (Workspace: need 2*M*M + 2*M, prefer 2*M*M + M + M*NB) */
            i__2 = *lwork - iwork + 1;
            lapack_dgelqf(m, n, &a[a_offset], lda, &work[itau], &work[iwork],
                          &i__2, &ierr);
            /* Copy L to WORK(IU), zeroing out below it */
            dlacpy_("L", m, m, &a[a_offset], lda, &work[iu], &ldwrku);
            i__2 = *m - 1;
            i__3 = *m - 1;
            dlaset_("U", &i__2, &i__3, &c_b57, &c_b57, &work[iu + ldwrku],
                    &ldwrku);
            /* Generate Q in A */
            /* (Workspace: need 2*M*M + 2*M, prefer 2*M*M + M + M*NB) */
            i__2 = *lwork - iwork + 1;
            lapack_dorglq(m, n, m, &a[a_offset], lda, &work[itau], &work[iwork],
                          &i__2, &ierr);
            ie = itau;
            itauq = ie + *m;
            itaup = itauq + *m;
            iwork = itaup + *m;
            /* Bidiagonalize L in WORK(IU), copying result to */
            /* WORK(IR) */
            /* (Workspace: need 2*M*M + 4*M, */
            /* prefer 2*M*M+3*M+2*M*NB) */
            i__2 = *lwork - iwork + 1;
            lapack_dgebrd(m, m, &work[iu], &ldwrku, &s[1], &work[ie],
                          &work[itauq], &work[itaup], &work[iwork], &i__2,
                          &ierr);
            dlacpy_("L", m, m, &work[iu], &ldwrku, &work[ir], &ldwrkr);
            /* Generate right bidiagonalizing vectors in WORK(IU) */
            /* (Workspace: need 2*M*M + 4*M-1, */
            /* prefer 2*M*M+3*M+(M-1)*NB) */
            i__2 = *lwork - iwork + 1;
            lapack_dorgbr("P", m, m, m, &work[iu], &ldwrku, &work[itaup],
                          &work[iwork], &i__2, &ierr);
            /* Generate left bidiagonalizing vectors in WORK(IR) */
            /* (Workspace: need 2*M*M + 4*M, prefer 2*M*M + 3*M + M*NB) */
            i__2 = *lwork - iwork + 1;
            lapack_dorgbr("Q", m, m, m, &work[ir], &ldwrkr, &work[itauq],
                          &work[iwork], &i__2, &ierr);
            iwork = ie + *m;
            /* Perform bidiagonal QR iteration, computing left */
            /* singular vectors of L in WORK(IR) and computing */
            /* right singular vectors of L in WORK(IU) */
            /* (Workspace: need 2*M*M + BDSPAC) */
            lapack_dbdsqr("U", m, m, m, &c__0, &s[1], &work[ie], &work[iu],
                          &ldwrku, &work[ir], &ldwrkr, dum, &c__1, &work[iwork],
                          info);
            /* Multiply right singular vectors of L in WORK(IU) by */
            /* Q in A, storing result in VT */
            /* (Workspace: need M*M) */
            dgemm_("N", "N", m, n, m, &c_b79, &work[iu], &ldwrku, &a[a_offset],
                   lda, &c_b57, &vt[vt_offset], ldvt);
            /* Copy left singular vectors of L to A */
            /* (Workspace: need M*M) */
            dlacpy_("F", m, m, &work[ir], &ldwrkr, &a[a_offset], lda);
          } else {
            /* Insufficient workspace for a fast algorithm */
            itau = 1;
            iwork = itau + *m;
            /* Compute A=L*Q, copying result to VT */
            /* (Workspace: need 2*M, prefer M + M*NB) */
            i__2 = *lwork - iwork + 1;
            lapack_dgelqf(m, n, &a[a_offset], lda, &work[itau], &work[iwork],
                          &i__2, &ierr);
            dlacpy_("U", m, n, &a[a_offset], lda, &vt[vt_offset], ldvt);
            /* Generate Q in VT */
            /* (Workspace: need 2*M, prefer M + M*NB) */
            i__2 = *lwork - iwork + 1;
            lapack_dorglq(m, n, m, &vt[vt_offset], ldvt, &work[itau],
                          &work[iwork], &i__2, &ierr);
            ie = itau;
            itauq = ie + *m;
            itaup = itauq + *m;
            iwork = itaup + *m;
            /* Zero out above L in A */
            i__2 = *m - 1;
            i__3 = *m - 1;
            dlaset_("U", &i__2, &i__3, &c_b57, &c_b57, &a[(a_dim1 << 1) + 1],
                    lda);
            /* Bidiagonalize L in A */
            /* (Workspace: need 4*M, prefer 3*M + 2*M*NB) */
            i__2 = *lwork - iwork + 1;
            lapack_dgebrd(m, m, &a[a_offset], lda, &s[1], &work[ie],
                          &work[itauq], &work[itaup], &work[iwork], &i__2,
                          &ierr);
            /* Multiply right vectors bidiagonalizing L by Q in VT */
            /* (Workspace: need 3*M + N, prefer 3*M + N*NB) */
            i__2 = *lwork - iwork + 1;
            lapack_dormbr("P", "L", "T", m, n, m, &a[a_offset], lda,
                          &work[itaup], &vt[vt_offset], ldvt, &work[iwork],
                          &i__2, &ierr);
            /* Generate left bidiagonalizing vectors of L in A */
            /* (Workspace: need 4*M, prefer 3*M + M*NB) */
            i__2 = *lwork - iwork + 1;
            lapack_dorgbr("Q", m, m, m, &a[a_offset], lda, &work[itauq],
                          &work[iwork], &i__2, &ierr);
            iwork = ie + *m;
            /* Perform bidiagonal QR iteration, compute left */
            /* singular vectors of A in A and compute right */
            /* singular vectors of A in VT */
            /* (Workspace: need BDSPAC) */
            lapack_dbdsqr("U", m, n, m, &c__0, &s[1], &work[ie], &vt[vt_offset],
                          ldvt, &a[a_offset], lda, dum, &c__1, &work[iwork],
                          info);
          }
        } else if (wntuas) {
          /* Path 6t(N much larger than M, JOBU='S' or 'A', */
          /* JOBVT='S') */
          /* M right singular vectors to be computed in VT and */
          /* M left singular vectors to be computed in U */
          /* Computing MAX */
          i__2 = *m << 2;
          if (*lwork >= *m * *m + fla_max(i__2, bdspac)) {
            /* Sufficient workspace for a fast algorithm */
            iu = 1;
            if (*lwork >= wrkbl + *lda * *m) {
              /* WORK(IU) is LDA by N */
              ldwrku = *lda;
            } else {
              /* WORK(IU) is LDA by M */
              ldwrku = *m;
            }
            itau = iu + ldwrku * *m;
            iwork = itau + *m;
            /* Compute A=L*Q */
            /* (Workspace: need M*M + 2*M, prefer M*M + M + M*NB) */
            i__2 = *lwork - iwork + 1;
            lapack_dgelqf(m, n, &a[a_offset], lda, &work[itau], &work[iwork],
                          &i__2, &ierr);
            /* Copy L to WORK(IU), zeroing out above it */
            dlacpy_("L", m, m, &a[a_offset], lda, &work[iu], &ldwrku);
            i__2 = *m - 1;
            i__3 = *m - 1;
            dlaset_("U", &i__2, &i__3, &c_b57, &c_b57, &work[iu + ldwrku],
                    &ldwrku);
#if FLA_ENABLE_AMD_OPT
            if (*n < 128 && global_context.is_avx2) {
              fla_dgesvd_small6T(m, n, &work[iu], &ldwrku, &a[a_offset], lda,
                                 &s[1], &u[u_offset], ldu, &vt[vt_offset], ldvt,
                                 &work[1], info);
            } else
#endif
            {
              /* Generate Q in A */
              /* (Workspace: need M*M + 2*M, prefer M*M + M + M*NB) */
              i__2 = *lwork - iwork + 1;
              lapack_dorglq(m, n, m, &a[a_offset], lda, &work[itau],
                            &work[iwork], &i__2, &ierr);
              ie = itau;
              itauq = ie + *m;
              itaup = itauq + *m;
              iwork = itaup + *m;
              /* Bidiagonalize L in WORK(IU), copying result to U */
              /* (Workspace: need M*M + 4*M, prefer M*M + 3*M + 2*M*NB) */
              i__2 = *lwork - iwork + 1;
              lapack_dgebrd(m, m, &work[iu], &ldwrku, &s[1], &work[ie],
                            &work[itauq], &work[itaup], &work[iwork], &i__2,
                            &ierr);
              dlacpy_("L", m, m, &work[iu], &ldwrku, &u[u_offset], ldu);
              /* Generate right bidiagonalizing vectors in WORK(IU) */
              /* (Workspace: need M*M + 4*M-1, */
              /* prefer M*M+3*M+(M-1)*NB) */
              i__2 = *lwork - iwork + 1;
              lapack_dorgbr("P", m, m, m, &work[iu], &ldwrku, &work[itaup],
                            &work[iwork], &i__2, &ierr);
              /* Generate left bidiagonalizing vectors in U */
              /* (Workspace: need M*M + 4*M, prefer M*M + 3*M + M*NB) */
              i__2 = *lwork - iwork + 1;
              lapack_dorgbr("Q", m, m, m, &u[u_offset], ldu, &work[itauq],
                            &work[iwork], &i__2, &ierr);
              iwork = ie + *m;
              /* Perform bidiagonal QR iteration, computing left */
              /* singular vectors of L in U and computing right */
              /* singular vectors of L in WORK(IU) */
              /* (Workspace: need M*M + BDSPAC) */
              lapack_dbdsqr("U", m, m, m, &c__0, &s[1], &work[ie], &work[iu],
                            &ldwrku, &u[u_offset], ldu, dum, &c__1,
                            &work[iwork], info);
              /* Multiply right singular vectors of L in WORK(IU) by */
              /* Q in A, storing result in VT */
              /* (Workspace: need M*M) */
              dgemm_("N", "N", m, n, m, &c_b79, &work[iu], &ldwrku,
                     &a[a_offset], lda, &c_b57, &vt[vt_offset], ldvt);
            }
          } else {
            /* Insufficient workspace for a fast algorithm */
            itau = 1;
            iwork = itau + *m;
            /* Compute A=L*Q, copying result to VT */
            /* (Workspace: need 2*M, prefer M + M*NB) */
            i__2 = *lwork - iwork + 1;
            lapack_dgelqf(m, n, &a[a_offset], lda, &work[itau], &work[iwork],
                          &i__2, &ierr);
            dlacpy_("U", m, n, &a[a_offset], lda, &vt[vt_offset], ldvt);
            /* Generate Q in VT */
            /* (Workspace: need 2*M, prefer M + M*NB) */
            i__2 = *lwork - iwork + 1;
            lapack_dorglq(m, n, m, &vt[vt_offset], ldvt, &work[itau],
                          &work[iwork], &i__2, &ierr);
            /* Copy L to U, zeroing out above it */
            dlacpy_("L", m, m, &a[a_offset], lda, &u[u_offset], ldu);
            i__2 = *m - 1;
            i__3 = *m - 1;
            dlaset_("U", &i__2, &i__3, &c_b57, &c_b57, &u[(u_dim1 << 1) + 1],
                    ldu);
            ie = itau;
            itauq = ie + *m;
            itaup = itauq + *m;
            iwork = itaup + *m;
            /* Bidiagonalize L in U */
            /* (Workspace: need 4*M, prefer 3*M + 2*M*NB) */
            i__2 = *lwork - iwork + 1;
            lapack_dgebrd(m, m, &u[u_offset], ldu, &s[1], &work[ie],
                          &work[itauq], &work[itaup], &work[iwork], &i__2,
                          &ierr);
            /* Multiply right bidiagonalizing vectors in U by Q */
            /* in VT */
            /* (Workspace: need 3*M + N, prefer 3*M + N*NB) */
            i__2 = *lwork - iwork + 1;
            lapack_dormbr("P", "L", "T", m, n, m, &u[u_offset], ldu,
                          &work[itaup], &vt[vt_offset], ldvt, &work[iwork],
                          &i__2, &ierr);
            /* Generate left bidiagonalizing vectors in U */
            /* (Workspace: need 4*M, prefer 3*M + M*NB) */
            i__2 = *lwork - iwork + 1;
            lapack_dorgbr("Q", m, m, m, &u[u_offset], ldu, &work[itauq],
                          &work[iwork], &i__2, &ierr);
            iwork = ie + *m;
            /* Perform bidiagonal QR iteration, computing left */
            /* singular vectors of A in U and computing right */
            /* singular vectors of A in VT */
            /* (Workspace: need BDSPAC) */
            lapack_dbdsqr("U", m, n, m, &c__0, &s[1], &work[ie], &vt[vt_offset],
                          ldvt, &u[u_offset], ldu, dum, &c__1, &work[iwork],
                          info);
          }
        }
      } else if (wntva) {
        if (wntun) {
          /* Path 7t(N much larger than M, JOBU='N', JOBVT='A') */
          /* N right singular vectors to be computed in VT and */
          /* no left singular vectors to be computed */
          /* Computing MAX */
          i__2 = *n + *m;
          i__3 = *m << 2;
          i__2 = fla_max(i__2, i__3); // ; expr subst
          if (*lwork >= *m * *m + fla_max(i__2, bdspac)) {
            /* Sufficient workspace for a fast algorithm */
            ir = 1;
            if (*lwork >= wrkbl + *lda * *m) {
              /* WORK(IR) is LDA by M */
              ldwrkr = *lda;
            } else {
              /* WORK(IR) is M by M */
              ldwrkr = *m;
            }
            itau = ir + ldwrkr * *m;
            iwork = itau + *m;
            /* Compute A=L*Q, copying result to VT */
            /* (Workspace: need M*M + 2*M, prefer M*M + M + M*NB) */
            i__2 = *lwork - iwork + 1;
            lapack_dgelqf(m, n, &a[a_offset], lda, &work[itau], &work[iwork],
                          &i__2, &ierr);
            dlacpy_("U", m, n, &a[a_offset], lda, &vt[vt_offset], ldvt);
            /* Copy L to WORK(IR), zeroing out above it */
            dlacpy_("L", m, m, &a[a_offset], lda, &work[ir], &ldwrkr);
            i__2 = *m - 1;
            i__3 = *m - 1;
            dlaset_("U", &i__2, &i__3, &c_b57, &c_b57, &work[ir + ldwrkr],
                    &ldwrkr);
            /* Generate Q in VT */
            /* (Workspace: need M*M + M + N, prefer M*M + M + N*NB) */
            i__2 = *lwork - iwork + 1;
            lapack_dorglq(n, n, m, &vt[vt_offset], ldvt, &work[itau],
                          &work[iwork], &i__2, &ierr);
            ie = itau;
            itauq = ie + *m;
            itaup = itauq + *m;
            iwork = itaup + *m;
            /* Bidiagonalize L in WORK(IR) */
            /* (Workspace: need M*M + 4*M, prefer M*M + 3*M + 2*M*NB) */
            i__2 = *lwork - iwork + 1;
            lapack_dgebrd(m, m, &work[ir], &ldwrkr, &s[1], &work[ie],
                          &work[itauq], &work[itaup], &work[iwork], &i__2,
                          &ierr);
            /* Generate right bidiagonalizing vectors in WORK(IR) */
            /* (Workspace: need M*M + 4*M-1, */
            /* prefer M*M+3*M+(M-1)*NB) */
            i__2 = *lwork - iwork + 1;
            lapack_dorgbr("P", m, m, m, &work[ir], &ldwrkr, &work[itaup],
                          &work[iwork], &i__2, &ierr);
            iwork = ie + *m;
            /* Perform bidiagonal QR iteration, computing right */
            /* singular vectors of L in WORK(IR) */
            /* (Workspace: need M*M + BDSPAC) */
            lapack_dbdsqr("U", m, m, &c__0, &c__0, &s[1], &work[ie], &work[ir],
                          &ldwrkr, dum, &c__1, dum, &c__1, &work[iwork], info);
            /* Multiply right singular vectors of L in WORK(IR) by */
            /* Q in VT, storing result in A */
            /* (Workspace: need M*M) */
            dgemm_("N", "N", m, n, m, &c_b79, &work[ir], &ldwrkr,
                   &vt[vt_offset], ldvt, &c_b57, &a[a_offset], lda);
            /* Copy right singular vectors of A from A to VT */
            dlacpy_("F", m, n, &a[a_offset], lda, &vt[vt_offset], ldvt);
          } else {
            /* Insufficient workspace for a fast algorithm */
            itau = 1;
            iwork = itau + *m;
            /* Compute A=L*Q, copying result to VT */
            /* (Workspace: need 2*M, prefer M + M*NB) */
            i__2 = *lwork - iwork + 1;
            lapack_dgelqf(m, n, &a[a_offset], lda, &work[itau], &work[iwork],
                          &i__2, &ierr);
            dlacpy_("U", m, n, &a[a_offset], lda, &vt[vt_offset], ldvt);
            /* Generate Q in VT */
            /* (Workspace: need M + N, prefer M + N*NB) */
            i__2 = *lwork - iwork + 1;
            lapack_dorglq(n, n, m, &vt[vt_offset], ldvt, &work[itau],
                          &work[iwork], &i__2, &ierr);
            ie = itau;
            itauq = ie + *m;
            itaup = itauq + *m;
            iwork = itaup + *m;
            /* Zero out above L in A */
            i__2 = *m - 1;
            i__3 = *m - 1;
            dlaset_("U", &i__2, &i__3, &c_b57, &c_b57, &a[(a_dim1 << 1) + 1],
                    lda);
            /* Bidiagonalize L in A */
            /* (Workspace: need 4*M, prefer 3*M + 2*M*NB) */
            i__2 = *lwork - iwork + 1;
            lapack_dgebrd(m, m, &a[a_offset], lda, &s[1], &work[ie],
                          &work[itauq], &work[itaup], &work[iwork], &i__2,
                          &ierr);
            /* Multiply right bidiagonalizing vectors in A by Q */
            /* in VT */
            /* (Workspace: need 3*M + N, prefer 3*M + N*NB) */
            i__2 = *lwork - iwork + 1;
            lapack_dormbr("P", "L", "T", m, n, m, &a[a_offset], lda,
                          &work[itaup], &vt[vt_offset], ldvt, &work[iwork],
                          &i__2, &ierr);
            iwork = ie + *m;
            /* Perform bidiagonal QR iteration, computing right */
            /* singular vectors of A in VT */
            /* (Workspace: need BDSPAC) */
            lapack_dbdsqr("U", m, n, &c__0, &c__0, &s[1], &work[ie],
                          &vt[vt_offset], ldvt, dum, &c__1, dum, &c__1,
                          &work[iwork], info);
          }
        } else if (wntuo) {
          /* Path 8t(N much larger than M, JOBU='O', JOBVT='A') */
          /* N right singular vectors to be computed in VT and */
          /* M left singular vectors to be overwritten on A */
          /* Computing MAX */
          i__2 = *n + *m;
          i__3 = *m << 2;
          i__2 = fla_max(i__2, i__3); // ; expr subst
          if (*lwork >= (*m << 1) * *m + fla_max(i__2, bdspac)) {
            /* Sufficient workspace for a fast algorithm */
            iu = 1;
            if (*lwork >= wrkbl + (*lda << 1) * *m) {
              /* WORK(IU) is LDA by M and WORK(IR) is LDA by M */
              ldwrku = *lda;
              ir = iu + ldwrku * *m;
              ldwrkr = *lda;
            } else if (*lwork >= wrkbl + (*lda + *m) * *m) {
              /* WORK(IU) is LDA by M and WORK(IR) is M by M */
              ldwrku = *lda;
              ir = iu + ldwrku * *m;
              ldwrkr = *m;
            } else {
              /* WORK(IU) is M by M and WORK(IR) is M by M */
              ldwrku = *m;
              ir = iu + ldwrku * *m;
              ldwrkr = *m;
            }
            itau = ir + ldwrkr * *m;
            iwork = itau + *m;
            /* Compute A=L*Q, copying result to VT */
            /* (Workspace: need 2*M*M + 2*M, prefer 2*M*M + M + M*NB) */
            i__2 = *lwork - iwork + 1;
            lapack_dgelqf(m, n, &a[a_offset], lda, &work[itau], &work[iwork],
                          &i__2, &ierr);
            dlacpy_("U", m, n, &a[a_offset], lda, &vt[vt_offset], ldvt);
            /* Generate Q in VT */
            /* (Workspace: need 2*M*M + M + N, prefer 2*M*M + M + N*NB) */
            i__2 = *lwork - iwork + 1;
            lapack_dorglq(n, n, m, &vt[vt_offset], ldvt, &work[itau],
                          &work[iwork], &i__2, &ierr);
            /* Copy L to WORK(IU), zeroing out above it */
            dlacpy_("L", m, m, &a[a_offset], lda, &work[iu], &ldwrku);
            i__2 = *m - 1;
            i__3 = *m - 1;
            dlaset_("U", &i__2, &i__3, &c_b57, &c_b57, &work[iu + ldwrku],
                    &ldwrku);
            ie = itau;
            itauq = ie + *m;
            itaup = itauq + *m;
            iwork = itaup + *m;
            /* Bidiagonalize L in WORK(IU), copying result to */
            /* WORK(IR) */
            /* (Workspace: need 2*M*M + 4*M, */
            /* prefer 2*M*M+3*M+2*M*NB) */
            i__2 = *lwork - iwork + 1;
            lapack_dgebrd(m, m, &work[iu], &ldwrku, &s[1], &work[ie],
                          &work[itauq], &work[itaup], &work[iwork], &i__2,
                          &ierr);
            dlacpy_("L", m, m, &work[iu], &ldwrku, &work[ir], &ldwrkr);
            /* Generate right bidiagonalizing vectors in WORK(IU) */
            /* (Workspace: need 2*M*M + 4*M-1, */
            /* prefer 2*M*M+3*M+(M-1)*NB) */
            i__2 = *lwork - iwork + 1;
            lapack_dorgbr("P", m, m, m, &work[iu], &ldwrku, &work[itaup],
                          &work[iwork], &i__2, &ierr);
            /* Generate left bidiagonalizing vectors in WORK(IR) */
            /* (Workspace: need 2*M*M + 4*M, prefer 2*M*M + 3*M + M*NB) */
            i__2 = *lwork - iwork + 1;
            lapack_dorgbr("Q", m, m, m, &work[ir], &ldwrkr, &work[itauq],
                          &work[iwork], &i__2, &ierr);
            iwork = ie + *m;
            /* Perform bidiagonal QR iteration, computing left */
            /* singular vectors of L in WORK(IR) and computing */
            /* right singular vectors of L in WORK(IU) */
            /* (Workspace: need 2*M*M + BDSPAC) */
            lapack_dbdsqr("U", m, m, m, &c__0, &s[1], &work[ie], &work[iu],
                          &ldwrku, &work[ir], &ldwrkr, dum, &c__1, &work[iwork],
                          info);
            /* Multiply right singular vectors of L in WORK(IU) by */
            /* Q in VT, storing result in A */
            /* (Workspace: need M*M) */
            dgemm_("N", "N", m, n, m, &c_b79, &work[iu], &ldwrku,
                   &vt[vt_offset], ldvt, &c_b57, &a[a_offset], lda);
            /* Copy right singular vectors of A from A to VT */
            dlacpy_("F", m, n, &a[a_offset], lda, &vt[vt_offset], ldvt);
            /* Copy left singular vectors of A from WORK(IR) to A */
            dlacpy_("F", m, m, &work[ir], &ldwrkr, &a[a_offset], lda);
          } else {
            /* Insufficient workspace for a fast algorithm */
            itau = 1;
            iwork = itau + *m;
            /* Compute A=L*Q, copying result to VT */
            /* (Workspace: need 2*M, prefer M + M*NB) */
            i__2 = *lwork - iwork + 1;
            lapack_dgelqf(m, n, &a[a_offset], lda, &work[itau], &work[iwork],
                          &i__2, &ierr);
            dlacpy_("U", m, n, &a[a_offset], lda, &vt[vt_offset], ldvt);
            /* Generate Q in VT */
            /* (Workspace: need M + N, prefer M + N*NB) */
            i__2 = *lwork - iwork + 1;
            lapack_dorglq(n, n, m, &vt[vt_offset], ldvt, &work[itau],
                          &work[iwork], &i__2, &ierr);
            ie = itau;
            itauq = ie + *m;
            itaup = itauq + *m;
            iwork = itaup + *m;
            /* Zero out above L in A */
            i__2 = *m - 1;
            i__3 = *m - 1;
            dlaset_("U", &i__2, &i__3, &c_b57, &c_b57, &a[(a_dim1 << 1) + 1],
                    lda);
            /* Bidiagonalize L in A */
            /* (Workspace: need 4*M, prefer 3*M + 2*M*NB) */
            i__2 = *lwork - iwork + 1;
            lapack_dgebrd(m, m, &a[a_offset], lda, &s[1], &work[ie],
                          &work[itauq], &work[itaup], &work[iwork], &i__2,
                          &ierr);
            /* Multiply right bidiagonalizing vectors in A by Q */
            /* in VT */
            /* (Workspace: need 3*M + N, prefer 3*M + N*NB) */
            i__2 = *lwork - iwork + 1;
            lapack_dormbr("P", "L", "T", m, n, m, &a[a_offset], lda,
                          &work[itaup], &vt[vt_offset], ldvt, &work[iwork],
                          &i__2, &ierr);
            /* Generate left bidiagonalizing vectors in A */
            /* (Workspace: need 4*M, prefer 3*M + M*NB) */
            i__2 = *lwork - iwork + 1;
            lapack_dorgbr("Q", m, m, m, &a[a_offset], lda, &work[itauq],
                          &work[iwork], &i__2, &ierr);
            iwork = ie + *m;
            /* Perform bidiagonal QR iteration, computing left */
            /* singular vectors of A in A and computing right */
            /* singular vectors of A in VT */
            /* (Workspace: need BDSPAC) */
            lapack_dbdsqr("U", m, n, m, &c__0, &s[1], &work[ie], &vt[vt_offset],
                          ldvt, &a[a_offset], lda, dum, &c__1, &work[iwork],
                          info);
          }
        } else if (wntuas) {
          /* Path 9t(N much larger than M, JOBU='S' or 'A', */
          /* JOBVT='A') */
          /* N right singular vectors to be computed in VT and */
          /* M left singular vectors to be computed in U */
          /* Computing MAX */
          i__2 = *n + *m;
          i__3 = *m << 2;
          i__2 = fla_max(i__2, i__3); // ; expr subst
          if (*lwork >= *m * *m + fla_max(i__2, bdspac)) {
            /* Sufficient workspace for a fast algorithm */
            iu = 1;
            if (*lwork >= wrkbl + *lda * *m) {
              /* WORK(IU) is LDA by M */
              ldwrku = *lda;
            } else {
              /* WORK(IU) is M by M */
              ldwrku = *m;
            }
            itau = iu + ldwrku * *m;
            iwork = itau + *m;
            /* Compute A=L*Q, copying result to VT */
            /* (Workspace: need M*M + 2*M, prefer M*M + M + M*NB) */
            i__2 = *lwork - iwork + 1;
            lapack_dgelqf(m, n, &a[a_offset], lda, &work[itau], &work[iwork],
                          &i__2, &ierr);
            dlacpy_("U", m, n, &a[a_offset], lda, &vt[vt_offset], ldvt);
            /* Generate Q in VT */
            /* (Workspace: need M*M + M + N, prefer M*M + M + N*NB) */
            i__2 = *lwork - iwork + 1;
            lapack_dorglq(n, n, m, &vt[vt_offset], ldvt, &work[itau],
                          &work[iwork], &i__2, &ierr);
            /* Copy L to WORK(IU), zeroing out above it */
            dlacpy_("L", m, m, &a[a_offset], lda, &work[iu], &ldwrku);
            i__2 = *m - 1;
            i__3 = *m - 1;
            dlaset_("U", &i__2, &i__3, &c_b57, &c_b57, &work[iu + ldwrku],
                    &ldwrku);
            ie = itau;
            itauq = ie + *m;
            itaup = itauq + *m;
            iwork = itaup + *m;
            /* Bidiagonalize L in WORK(IU), copying result to U */
            /* (Workspace: need M*M + 4*M, prefer M*M + 3*M + 2*M*NB) */
            i__2 = *lwork - iwork + 1;
            lapack_dgebrd(m, m, &work[iu], &ldwrku, &s[1], &work[ie],
                          &work[itauq], &work[itaup], &work[iwork], &i__2,
                          &ierr);
            dlacpy_("L", m, m, &work[iu], &ldwrku, &u[u_offset], ldu);
            /* Generate right bidiagonalizing vectors in WORK(IU) */
            /* (Workspace: need M*M + 4*M, prefer M*M + 3*M + (M-1)*NB) */
            i__2 = *lwork - iwork + 1;
            lapack_dorgbr("P", m, m, m, &work[iu], &ldwrku, &work[itaup],
                          &work[iwork], &i__2, &ierr);
            /* Generate left bidiagonalizing vectors in U */
            /* (Workspace: need M*M + 4*M, prefer M*M + 3*M + M*NB) */
            i__2 = *lwork - iwork + 1;
            lapack_dorgbr("Q", m, m, m, &u[u_offset], ldu, &work[itauq],
                          &work[iwork], &i__2, &ierr);
            iwork = ie + *m;
            /* Perform bidiagonal QR iteration, computing left */
            /* singular vectors of L in U and computing right */
            /* singular vectors of L in WORK(IU) */
            /* (Workspace: need M*M + BDSPAC) */
            lapack_dbdsqr("U", m, m, m, &c__0, &s[1], &work[ie], &work[iu],
                          &ldwrku, &u[u_offset], ldu, dum, &c__1, &work[iwork],
                          info);
            /* Multiply right singular vectors of L in WORK(IU) by */
            /* Q in VT, storing result in A */
            /* (Workspace: need M*M) */
            dgemm_("N", "N", m, n, m, &c_b79, &work[iu], &ldwrku,
                   &vt[vt_offset], ldvt, &c_b57, &a[a_offset], lda);
            /* Copy right singular vectors of A from A to VT */
            dlacpy_("F", m, n, &a[a_offset], lda, &vt[vt_offset], ldvt);
          } else {
            /* Insufficient workspace for a fast algorithm */
            itau = 1;
            iwork = itau + *m;
            /* Compute A=L*Q, copying result to VT */
            /* (Workspace: need 2*M, prefer M + M*NB) */
            i__2 = *lwork - iwork + 1;
            lapack_dgelqf(m, n, &a[a_offset], lda, &work[itau], &work[iwork],
                          &i__2, &ierr);
            dlacpy_("U", m, n, &a[a_offset], lda, &vt[vt_offset], ldvt);
            /* Generate Q in VT */
            /* (Workspace: need M + N, prefer M + N*NB) */
            i__2 = *lwork - iwork + 1;
            lapack_dorglq(n, n, m, &vt[vt_offset], ldvt, &work[itau],
                          &work[iwork], &i__2, &ierr);
            /* Copy L to U, zeroing out above it */
            dlacpy_("L", m, m, &a[a_offset], lda, &u[u_offset], ldu);
            i__2 = *m - 1;
            i__3 = *m - 1;
            dlaset_("U", &i__2, &i__3, &c_b57, &c_b57, &u[(u_dim1 << 1) + 1],
                    ldu);
            ie = itau;
            itauq = ie + *m;
            itaup = itauq + *m;
            iwork = itaup + *m;
            /* Bidiagonalize L in U */
            /* (Workspace: need 4*M, prefer 3*M + 2*M*NB) */
            i__2 = *lwork - iwork + 1;
            lapack_dgebrd(m, m, &u[u_offset], ldu, &s[1], &work[ie],
                          &work[itauq], &work[itaup], &work[iwork], &i__2,
                          &ierr);
            /* Multiply right bidiagonalizing vectors in U by Q */
            /* in VT */
            /* (Workspace: need 3*M + N, prefer 3*M + N*NB) */
            i__2 = *lwork - iwork + 1;
            lapack_dormbr("P", "L", "T", m, n, m, &u[u_offset], ldu,
                          &work[itaup], &vt[vt_offset], ldvt, &work[iwork],
                          &i__2, &ierr);
            /* Generate left bidiagonalizing vectors in U */
            /* (Workspace: need 4*M, prefer 3*M + M*NB) */
            i__2 = *lwork - iwork + 1;
            lapack_dorgbr("Q", m, m, m, &u[u_offset], ldu, &work[itauq],
                          &work[iwork], &i__2, &ierr);
            iwork = ie + *m;
            /* Perform bidiagonal QR iteration, computing left */
            /* singular vectors of A in U and computing right */
            /* singular vectors of A in VT */
            /* (Workspace: need BDSPAC) */
            lapack_dbdsqr("U", m, n, m, &c__0, &s[1], &work[ie], &vt[vt_offset],
                          ldvt, &u[u_offset], ldu, dum, &c__1, &work[iwork],
                          info);
          }
        }
      }
    } else {
      /* N .LT. MNTHR */
      /* Reduce to bidiagonal form without LQ decomposition */
      ie = 1;
      itauq = ie + *m;
      itaup = itauq + *m;
      iwork = itaup + *m;
      /* Bidiagonalize A */
      /* (Workspace: need 3*M + N, prefer 3*M + (M + N)*NB) */
      i__2 = *lwork - iwork + 1;
      lapack_dgebrd(m, n, &a[a_offset], lda, &s[1], &work[ie], &work[itauq],
                    &work[itaup], &work[iwork], &i__2, &ierr);
      if (wntuas) {
        /* If left singular vectors desired in U, copy result to U */
        /* and generate left bidiagonalizing vectors in U */
        /* (Workspace: need 4*M-1, prefer 3*M + (M-1)*NB) */
        dlacpy_("L", m, m, &a[a_offset], lda, &u[u_offset], ldu);
        i__2 = *lwork - iwork + 1;
        lapack_dorgbr("Q", m, m, n, &u[u_offset], ldu, &work[itauq],
                      &work[iwork], &i__2, &ierr);
      }
      if (wntvas) {
        /* If right singular vectors desired in VT, copy result to */
        /* VT and generate right bidiagonalizing vectors in VT */
        /* (Workspace: need 3*M + NRVT, prefer 3*M + NRVT*NB) */
        dlacpy_("U", m, n, &a[a_offset], lda, &vt[vt_offset], ldvt);
        if (wntva) {
          nrvt = *n;
        }
        if (wntvs) {
          nrvt = *m;
        }
        i__2 = *lwork - iwork + 1;
        lapack_dorgbr("P", &nrvt, n, m, &vt[vt_offset], ldvt, &work[itaup],
                      &work[iwork], &i__2, &ierr);
      }
      if (wntuo) {
        /* If left singular vectors desired in A, generate left */
        /* bidiagonalizing vectors in A */
        /* (Workspace: need 4*M-1, prefer 3*M + (M-1)*NB) */
        i__2 = *lwork - iwork + 1;
        lapack_dorgbr("Q", m, m, n, &a[a_offset], lda, &work[itauq],
                      &work[iwork], &i__2, &ierr);
      }
      if (wntvo) {
        /* If right singular vectors desired in A, generate right */
        /* bidiagonalizing vectors in A */
        /* (Workspace: need 4*M, prefer 3*M + M*NB) */
        i__2 = *lwork - iwork + 1;
        lapack_dorgbr("P", m, n, m, &a[a_offset], lda, &work[itaup],
                      &work[iwork], &i__2, &ierr);
      }
      iwork = ie + *m;
      if (wntuas || wntuo) {
        nru = *m;
      }
      if (wntun) {
        nru = 0;
      }
      if (wntvas || wntvo) {
        ncvt = *n;
      }
      if (wntvn) {
        ncvt = 0;
      }
      if (!wntuo && !wntvo) {
        /* Perform bidiagonal QR iteration, if desired, computing */
        /* left singular vectors in U and computing right singular */
        /* vectors in VT */
        /* (Workspace: need BDSPAC) */
        lapack_dbdsqr("L", m, &ncvt, &nru, &c__0, &s[1], &work[ie],
                      &vt[vt_offset], ldvt, &u[u_offset], ldu, dum, &c__1,
                      &work[iwork], info);
      } else if (!wntuo && wntvo) {
        /* Perform bidiagonal QR iteration, if desired, computing */
        /* left singular vectors in U and computing right singular */
        /* vectors in A */
        /* (Workspace: need BDSPAC) */
        lapack_dbdsqr("L", m, &ncvt, &nru, &c__0, &s[1], &work[ie],
                      &a[a_offset], lda, &u[u_offset], ldu, dum, &c__1,
                      &work[iwork], info);
      } else {
        /* Perform bidiagonal QR iteration, if desired, computing */
        /* left singular vectors in A and computing right singular */
        /* vectors in VT */
        /* (Workspace: need BDSPAC) */
        lapack_dbdsqr("L", m, &ncvt, &nru, &c__0, &s[1], &work[ie],
                      &vt[vt_offset], ldvt, &a[a_offset], lda, dum, &c__1,
                      &work[iwork], info);
      }
    }
  }
  /* If lapack_dbdsqr failed to converge, copy unconverged superdiagonals */
  /* to WORK( 2:MINMN ) */
  if (*info != 0) {
    if (ie > 2) {
      i__2 = minmn - 1;
      for (i__ = 1; i__ <= i__2; ++i__) {
        work[i__ + 1] = work[i__ + ie - 1];
        /* L50: */
      }
    }
    if (ie < 2) {
      for (i__ = minmn - 1; i__ >= 1; --i__) {
        work[i__ + 1] = work[i__ + ie - 1];
        /* L60: */
      }
    }
  }
  /* Undo scaling if necessary */
  if (iscl == 1) {
    if (anrm > bignum) {
      dlascl_("G", &c__0, &c__0, &bignum, &anrm, &minmn, &c__1, &s[1], &minmn,
              &ierr);
    }
    if (*info != 0 && anrm > bignum) {
      i__2 = minmn - 1;
      dlascl_("G", &c__0, &c__0, &bignum, &anrm, &i__2, &c__1, &work[2], &minmn,
              &ierr);
    }
    if (anrm < smlnum) {
      dlascl_("G", &c__0, &c__0, &smlnum, &anrm, &minmn, &c__1, &s[1], &minmn,
              &ierr);
    }
    if (*info != 0 && anrm < smlnum) {
      i__2 = minmn - 1;
      dlascl_("G", &c__0, &c__0, &smlnum, &anrm, &i__2, &c__1, &work[2], &minmn,
              &ierr);
    }
  }
  /* Return optimal workspace in WORK(1) */
  work[1] = (doublereal)maxwrk;
  return 0;
  /* End of DGESVD */
}
/* dgesvd_ */<|MERGE_RESOLUTION|>--- conflicted
+++ resolved
@@ -201,162 +201,6 @@
 /* > WORK is DOUBLE PRECISION array, dimension (MAX(1,LWORK)) */
 /* > On exit, if INFO = 0, WORK(1) returns the optimal LWORK;
  */
-<<<<<<< HEAD
- /* > if INFO > 0, WORK(2:MIN(M,N)) contains the unconverged */
- /* > superdiagonal elements of an upper bidiagonal matrix B */
- /* > whose diagonal is in S (not necessarily sorted). B */
- /* > satisfies A = U * B * VT, so it has the same singular values */
- /* > as A, and singular vectors related by U and VT. */
- /* > \endverbatim */
- /* > */
- /* > \param[in] LWORK */
- /* > \verbatim */
- /* > LWORK is INTEGER */
- /* > The dimension of the array WORK. */
- /* > LWORK >= MAX(1,5*MIN(M,N)) for the paths (see comments inside code): */
- /* > - PATH 1 (M much larger than N, JOBU='N') */
- /* > - PATH 1t (N much larger than M, JOBVT='N') */
- /* > LWORK >= MAX(1,3*MIN(M,N) + MAX(M,N),5*MIN(M,N)) for the other paths */
- /* > For good performance, LWORK should generally be larger. */
- /* > */
- /* > If LWORK = -1, then a workspace query is assumed;
- the routine */
- /* > only calculates the optimal size of the WORK array, returns */
- /* > this value as the first entry of the WORK array, and no error */
- /* > message related to LWORK is issued by XERBLA. */
- /* > \endverbatim */
- /* > */
- /* > \param[out] INFO */
- /* > \verbatim */
- /* > INFO is INTEGER */
- /* > = 0: successful exit. */
- /* > < 0: if INFO = -i, the i-th argument had an illegal value. */
- /* > > 0: if lapack_dbdsqr did not converge, INFO specifies how many */
- /* > superdiagonals of an intermediate bidiagonal form B */
- /* > did not converge to zero. See the description of WORK */
- /* > above for details. */
- /* > \endverbatim */
- /* Authors: */
- /* ======== */
- /* > \author Univ. of Tennessee */
- /* > \author Univ. of California Berkeley */
- /* > \author Univ. of Colorado Denver */
- /* > \author NAG Ltd. */
- /* > \ingroup doubleGEsing */
- /* ===================================================================== */
- /* Subroutine */
- int lapack_dgesvd(char *jobu, char *jobvt, integer *m, integer *n, doublereal *a, integer *lda, doublereal *s, doublereal *u, integer * ldu, doublereal *vt, integer *ldvt, doublereal *work, integer *lwork, integer *info) {
- /* System generated locals */
- integer a_dim1, a_offset, u_dim1, u_offset, vt_dim1, vt_offset, i__2, i__3, i__4;
- char ch__1[2];
- /* Builtin functions */
- /* Subroutine */
- 
- double sqrt(doublereal);
- /* Local variables */
- integer i__, ie, ir, iu, blk, ncu;
- doublereal dum[1];
- integer nru, iscl;
- doublereal anrm;
- integer ierr, itau, ncvt, nrvt, lwork_dgebrd, lwork_dgelqf, lwork_dgeqrf;
- 
- extern logical lsame_(char *, char *);
- integer chunk, minmn, wrkbl, itaup, itauq, mnthr, iwork;
- logical wntua, wntva, wntun, wntuo, wntvn, wntvo, wntus, wntvs;
- extern /* Subroutine */
- int lapack_dgebrd(integer *, integer *, doublereal *, integer *, doublereal *, doublereal *, doublereal *, doublereal *, doublereal *, integer *, integer *);
- extern doublereal dlamch_(char *), dlange_(char *, integer *, integer *, doublereal *, integer *, doublereal *);
- integer bdspac;
- extern /* Subroutine */
- int lapack_dgelqf(integer *, integer *, doublereal *, integer *, doublereal *, doublereal *, integer *, integer *), dlascl_(char *, integer *, integer *, doublereal *, doublereal *, integer *, integer *, doublereal *, integer *, integer *), dgeqrf_(integer *, integer *, doublereal *, integer *, doublereal *, doublereal *, integer *, integer *), dlacpy_(char *, integer *, integer *, doublereal *, integer *, doublereal *, integer *), dlaset_(char *, integer *, integer *, doublereal *, doublereal *, doublereal *, integer *), lapack_dbdsqr(char *, integer *, integer *, integer *, integer *, doublereal *, doublereal *, doublereal *, integer *, doublereal *, integer *, doublereal *, integer *, doublereal *, integer *), lapack_dorgbr(char *, integer *, integer *, integer *, doublereal *, integer *, doublereal *, doublereal *, integer *, integer *);
- extern /* Subroutine */
- int xerbla_(char *, integer *);
- extern integer ilaenv_(integer *, char *, char *, integer *, integer *, integer *, integer *);
- extern /* Subroutine */
- int lapack_dormbr(char *, char *, char *, integer *, integer *, integer *, doublereal *, integer *, doublereal *, doublereal *, integer *, doublereal *, integer *, integer *), lapack_dorglq(integer *, integer *, integer *, doublereal *, integer *, doublereal *, doublereal *, integer *, integer *), lapack_dorgqr(integer *, integer *, integer *, doublereal *, integer *, doublereal *, doublereal *, integer *, integer *);
- integer ldwrkr, minwrk, ldwrku, maxwrk;
- static doublereal bignum, smlnum, eps;
- logical lquery, wntuas, wntvas;
- integer lwork_dorgbrp, lwork_dorgbrq, lwork_dorglqm, lwork_dorglqn, lwork_dorgqrm, lwork_dorgqrn;
- /* -- LAPACK driver routine -- */
- /* -- LAPACK is a software package provided by Univ. of Tennessee, -- */
- /* -- Univ. of California Berkeley, Univ. of Colorado Denver and NAG Ltd..-- */
- /* .. Scalar Arguments .. */
- /* .. */
- /* .. Array Arguments .. */
- /* .. */
- /* ===================================================================== */
- /* .. Parameters .. */
- /* .. */
- /* .. Local Scalars .. */
- /* .. */
- /* .. Local Arrays .. */
- /* .. */
- /* .. External Subroutines .. */
- /* .. */
- /* .. External Functions .. */
- /* .. */
- /* .. Intrinsic Functions .. */
- /* .. */
- /* .. Executable Statements .. */
- /* Test the input arguments */
- /* Parameter adjustments */
- a_dim1 = *lda;
- a_offset = 1 + a_dim1;
- a -= a_offset;
- --s;
- u_dim1 = *ldu;
- u_offset = 1 + u_dim1;
- u -= u_offset;
- vt_dim1 = *ldvt;
- vt_offset = 1 + vt_dim1;
- vt -= vt_offset;
- --work;
- /* Function Body */
- *info = 0;
- minmn = fla_min(*m,*n);
- wntua = lsame_(jobu, "A");
- wntus = lsame_(jobu, "S");
- wntuas = wntua || wntus;
- wntuo = lsame_(jobu, "O");
- wntun = lsame_(jobu, "N");
- wntva = lsame_(jobvt, "A");
- wntvs = lsame_(jobvt, "S");
- wntvas = wntva || wntvs;
- wntvo = lsame_(jobvt, "O");
- wntvn = lsame_(jobvt, "N");
- lquery = *lwork == -1;
- if (! (wntua || wntus || wntuo || wntun)) {
- *info = -1;
- }
- else if (! (wntva || wntvs || wntvo || wntvn) || wntvo && wntuo) {
- *info = -2;
- }
- else if (*m < 0) {
- *info = -3;
- }
- else if (*n < 0) {
- *info = -4;
- }
- else if (*lda < fla_max(1,*m)) {
- *info = -6;
- }
- else if (*ldu < 1 || wntuas && *ldu < *m) {
- *info = -9;
- }
- else if (*ldvt < 1 || wntva && *ldvt < *n || wntvs && *ldvt < minmn) {
- *info = -11;
- }
- /* Compute workspace */
- /* (Note: Comments in the code beginning "Workspace:" describe the */
- /* minimal amount of workspace needed at that point in the code, */
- /* as well as the preferred amount for good performance. */
- /* NB refers to the optimal block size for the immediately */
- /* following subroutine, as returned by ILAENV.) */
-#ifdef FLA_ENABLE_AMD_OPT
- if (*info == 0)
- {
-=======
 /* > if INFO > 0, WORK(2:MIN(M,N)) contains the unconverged */
 /* > superdiagonal elements of an upper bidiagonal matrix B */
 /* > whose diagonal is in S (not necessarily sorted). B */
@@ -547,7 +391,6 @@
   /* following subroutine, as returned by ILAENV.) */
 #if FLA_ENABLE_AMD_OPT
   if (*info == 0) {
->>>>>>> da18bca7
     minwrk = 1;
     maxwrk = 1;
     if (*m >= *n && minmn > 0) {
