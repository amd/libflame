--- conflicted
+++ resolved
@@ -12,7 +12,8 @@
 #define FLA_LU_SMALL_BLOCK_SIZE 4096
 #define FLA_LU_SMALL_DIM 32
 
-static doublecomplex z__1 = { -1, 0}, c_b1 = {1.,0.};
+static dcomplex z__1 = { -1, 0};
+static dcomplex c_b1 = {1.,0.};
 static integer c__1 = 1;
 
 #ifdef FLA_ENABLE_AMD_OPT
@@ -80,14 +81,10 @@
  * All the computations are done inline without using
  * corresponding BLAS APIs to reduce function overheads.
  */
-<<<<<<< HEAD
-integer FLA_LU_piv_small_z_var0( integer *m, integer *n, dcomplex *a, integer *lda, integer *ipiv, integer *info)
-=======
 int FLA_LU_piv_small_z_var0( integer *m, integer *n,
                                    dcomplex *a, integer *lda,
                                    integer *ipiv,
                                    integer *info)
->>>>>>> da18bca7
 {
     integer mi, ni;
     integer i, j, i_1, i_2, i_3;
@@ -211,11 +208,7 @@
 
 
 /* LU factorization recursive variant*/
-<<<<<<< HEAD
-integer FLA_LU_piv_z_var0(integer *m, integer *n, doublecomplex *a, integer *lda, integer *ipiv, integer *info)
-=======
 int FLA_LU_piv_z_var0(integer *m, integer *n, dcomplex *a, integer *lda, integer *ipiv, integer *info)
->>>>>>> da18bca7
 {
     integer a_dim1, i__1, i__2, i__, n1, n2, block_size;
     integer iinfo;
@@ -254,11 +247,7 @@
 
     if ( (block_size <= FLA_LU_SMALL_BLOCK_SIZE) && ( *m <= FLA_LU_SMALL_DIM || *n <= FLA_LU_SMALL_DIM ) )
     {
-<<<<<<< HEAD
-       fla_zgetrf_small_avx2(m, n, a, lda, ipiv, &iinfo);
-=======
         fla_zgetrf_small_simd(m, n, a, lda, ipiv, &iinfo);
->>>>>>> da18bca7
 
         if (*info == 0 && iinfo > 0)
         {
