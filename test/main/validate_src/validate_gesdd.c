/*
    Copyright (C) 2022-2025, Advanced Micro Devices, Inc. All rights reserved.
*/

/*! @file validate_gesdd.c
 *  @brief Defines validate function of GESDD() to use in test suite.
 *  */

#include "test_common.h"

extern double perf;
extern double time_min;

void validate_gesdd(char *tst_api, char *jobz, integer m, integer n, void *A, void *A_test,
                    integer lda, void *s, void *s_in, void *U, integer ldu, void *V, integer ldvt,
                    integer datatype, double err_thresh, char imatrix, void *scal)
{
    void *sigma = NULL, *Usigma = NULL;
    void *work = NULL, *U_temp = NULL, *V_temp = NULL;
    integer ns = fla_min(m, n);
    integer n_U, m_V, ldu_t = ldu, ldvt_t = ldvt;
    double residual, resid1 = 0., resid2 = 0.;
    double resid3 = 0., resid4 = 0., resid5 = 0.;

    /* Early return conditions */
    if(m == 0 || n == 0)
    {
        FLA_TEST_PRINT_STATUS_AND_RETURN(m, n, err_thresh);
    }
    /* print overall status if incoming threshold is
     * an extreme value indicating that API returned
     * unexpected info value */
    FLA_TEST_PRINT_INVALID_STATUS(m, n, err_thresh);

    n_U = (*jobz != 'A') ? ns : m;
    m_V = (*jobz != 'A') ? ns : n;

    create_matrix(datatype, LAPACK_COL_MAJOR, m, n, &sigma, m);
    create_matrix(datatype, LAPACK_COL_MAJOR, m, n, &Usigma, m);

    reset_matrix(datatype, m, n, Usigma, m);

    diagonalize_realtype_vector(datatype, s, sigma, m, n, m);

    /* In case of JOBZ = O, modify ldu, ldvt to make use of the same U buffer
       for further validation similar to JOBZ=A/S */
    if(*jobz == 'O')
    {
        if(m >= n)
        {
            ldu = m;
        }
        else
        {
            ldvt = n;
        }
    }
    /* Create temporary buffers(U_temp, V_temp) and copy U,V or A contents
       to use them commonly across all cases JOBZ=A/S/O */
    create_matrix(datatype, LAPACK_COL_MAJOR, m, m, &U_temp, ldu);
    create_matrix(datatype, LAPACK_COL_MAJOR, n, n, &V_temp, ldvt);
    if(*jobz == 'A' || *jobz == 'S')
    {
        copy_matrix(datatype, "FULL", m, n_U, U, ldu_t, U_temp, ldu);
        copy_matrix(datatype, "FULL", m_V, n, V, ldvt_t, V_temp, ldvt);
    }
    /* if JOBZ = 'O',
       if M >= N, A is overwritten with the first N columns
                  of U (the left singular vectors, stored columnwise);
       if M < N, A is overwritten with the first M rows
                 of V**T (the right singular vectors, stored rowwise) */
    else if(*jobz == 'O')
    {
<<<<<<< HEAD
        copy_matrix(datatype, "FULL", m, m, A_test, lda, U, ldu);
    }
    else if(*jobz == 'O' && m < n)
    {
        copy_matrix(datatype, "FULL", m, n, A_test, lda, V, ldvt);
=======
        if(m >= n)
        {
            copy_matrix(datatype, "FULL", m, n, A_test, lda, U_temp, ldu);
            copy_matrix(datatype, "FULL", m_V, n, V, ldvt_t, V_temp, ldvt);
        }
        else
        {
            copy_matrix(datatype, "FULL", m, n_U, U, ldu_t, U_temp, ldu);
            copy_matrix(datatype, "FULL", m, n, A_test, lda, V_temp, ldvt);
        }
>>>>>>> 8545bc6f
    }

    switch(datatype)
    {
        case FLOAT:
        {
            float norm, norm_A, eps;
            norm = norm_A = 0.f;
            eps = fla_lapack_slamch("P");

            /* Test 1
               compute norm(A - (U*sigma*Vt)) / (V * norm(A) * EPS)*/
            if(*jobz != 'N')
            {
                norm_A = fla_lapack_slange("1", &m, &n, A, &lda, work);
                sgemm_("N", "N", &m, &n, &n_U, &s_one, U_temp, &ldu, sigma, &m, &s_zero, Usigma,
                       &m);
                sgemm_("N", "N", &m, &n, &m_V, &s_one, Usigma, &m, V_temp, &ldvt, &s_n_one, A,
                       &lda);
                norm = fla_lapack_slange("1", &m, &n, A, &lda, work);
                resid1 = norm / (eps * norm_A * (float)fla_max(m, n));

                /* Test 2
                   compute norm(I - U'*U) / (N * EPS)*/
                resid2 = (float)check_orthogonal_matrix('T', datatype, U_temp, ns, m, ns, ldu);
                /* Test 3
                   compute norm(I - V*V') / (N * EPS)*/
                resid3 = (float)check_orthogonal_matrix('N', datatype, V_temp, ns, n, ns, ldvt);
            }

            /* Test 4
               Test to Check order of Singular values of SVD (positive and non-decreasing) */
            resid4 = (float)svd_check_order(datatype, s, m, n, err_thresh);

            /* Test 5: In case of specific input generation, compare input and
               output singular values */
            if(s_in != NULL)
            {
                if((imatrix == 'O' || imatrix == 'U') && (scal != NULL))
                {
                    sscal_(&ns, scal, s_in, &i_one);
                }
                norm_A = fla_lapack_slange("1", &ns, &i_one, s_in, &i_one, work);
                saxpy_(&ns, &s_n_one, s, &i_one, s_in, &i_one);
                norm = fla_lapack_slange("1", &ns, &i_one, s_in, &i_one, work);
                resid5 = norm / (eps * norm_A * ns);
            }
            break;
        }

        case DOUBLE:
        {
            double norm, norm_A, eps;
            norm = norm_A = 0.;
            eps = fla_lapack_dlamch("P");

            /* Test 1
               compute norm(A - (U*sigma*Vt)) / (V * norm(A) * EPS)*/
            if(*jobz != 'N')
            {
                norm_A = fla_lapack_dlange("1", &m, &n, A, &lda, work);
                dgemm_("N", "N", &m, &n, &n_U, &d_one, U_temp, &ldu, sigma, &m, &d_zero, Usigma,
                       &m);
                dgemm_("N", "N", &m, &n, &m_V, &d_one, Usigma, &m, V_temp, &ldvt, &d_n_one, A,
                       &lda);
                norm = fla_lapack_dlange("1", &m, &n, A, &lda, work);
                resid1 = norm / (eps * norm_A * (double)fla_max(m, n));

                /* Test 2
                   compute norm(I - U'*U) / (N * EPS)*/
                resid2 = check_orthogonal_matrix('T', datatype, U_temp, ns, m, ns, ldu);
                /* Test 3
                   compute norm(I - V*V') / (N * EPS)*/
                resid3 = check_orthogonal_matrix('N', datatype, V_temp, ns, n, ns, ldvt);
            }

            /* Test 4
               Test to Check order of Singular values of SVD (positive and non-decreasing) */
            resid4 = svd_check_order(datatype, s, m, n, err_thresh);

            /* Test 5: In case of specific input generation, compare input and
               output singular values */
            if(s_in != NULL)
            {
                if((imatrix == 'O' || imatrix == 'U') && (scal != NULL))
                {
                    dscal_(&ns, scal, s_in, &i_one);
                }
                norm_A = fla_lapack_dlange("1", &ns, &i_one, s_in, &i_one, work);
                daxpy_(&ns, &d_n_one, s, &i_one, s_in, &i_one);
                norm = fla_lapack_dlange("1", &ns, &i_one, s_in, &i_one, work);
                resid5 = norm / (eps * norm_A * ns);
            }
<<<<<<< HEAD
            *residual = fla_max(fla_max(fla_max(resid1, fla_max(resid2, resid3)), resid4), resid5);
=======
>>>>>>> 8545bc6f
            break;
        }

        case COMPLEX:
        {
            float norm, norm_A, eps;
            norm = norm_A = 0.f;
            eps = fla_lapack_slamch("P");

            /* Test 1
               compute norm(A - (U*sigma*Vt)) / (V * norm(A) * EPS)*/
            if(*jobz != 'N')
            {
                norm_A = fla_lapack_clange("1", &m, &n, A, &lda, work);
                cgemm_("N", "N", &m, &n, &n_U, &c_one, U_temp, &ldu, sigma, &m, &c_zero, Usigma,
                       &m);
                cgemm_("N", "N", &m, &n, &m_V, &c_one, Usigma, &m, V_temp, &ldvt, &c_n_one, A,
                       &lda);
                norm = fla_lapack_clange("1", &m, &n, A, &lda, work);
                resid1 = norm / (eps * norm_A * (float)fla_max(m, n));

<<<<<<< HEAD
            /* Test 2
               compute norm(I - U'*U) / (N * EPS)*/
            if(*jobz == 'A' || *jobz == 'S')
                resid2 = (float)check_orthogonal_matrix('C', datatype, U, ns, m, ns, ldu);

            /* Test 3
               compute norm(I - V*V') / (N * EPS)*/
            if(*jobz == 'A' || *jobz == 'S')
                resid3 = (float)check_orthogonal_matrix('N', datatype, V, ns, n, ns, ldvt);

            /* Test 4
               Test to Check order of Singular values of SVD (positive and non-decreasing) */
            resid4 = (float)svd_check_order(datatype, s, m, n, *residual);
=======
                /* Test 2
                   compute norm(I - U'*U) / (N * EPS)*/
                resid2 = (float)check_orthogonal_matrix('C', datatype, U_temp, ns, m, ns, ldu);

                /* Test 3
                   compute norm(I - V*V') / (N * EPS)*/
                resid3 = (float)check_orthogonal_matrix('N', datatype, V_temp, ns, n, ns, ldvt);
            }

            /* Test 4
               Test to Check order of Singular values of SVD (positive and non-decreasing) */
            resid4 = (float)svd_check_order(datatype, s, m, n, err_thresh);
>>>>>>> 8545bc6f

            /* Test 5: In case of specific input generation, compare input and
               output singular values */
            if(s_in != NULL)
            {
                if((imatrix == 'O' || imatrix == 'U') && (scal != NULL))
                {
                    sscal_(&ns, scal, s_in, &i_one);
                }
                norm_A = fla_lapack_slange("1", &ns, &i_one, s_in, &i_one, work);
                saxpy_(&ns, &s_n_one, s, &i_one, s_in, &i_one);
                norm = fla_lapack_slange("1", &ns, &i_one, s_in, &i_one, work);
                resid5 = norm / (eps * norm_A * ns);
            }
            break;
        }

        case DOUBLE_COMPLEX:
        {
            double norm, norm_A, eps;
            norm = norm_A = 0.;
            eps = fla_lapack_dlamch("P");

            /* Test 1
               compute norm(A - (U*sigma*Vt)) / (V * norm(A) * EPS)*/
            if(*jobz != 'N')
            {
                norm_A = fla_lapack_zlange("1", &m, &n, A, &lda, work);
                zgemm_("N", "N", &m, &n, &n_U, &z_one, U_temp, &ldu, sigma, &m, &z_zero, Usigma,
                       &m);
                zgemm_("N", "N", &m, &n, &m_V, &z_one, Usigma, &m, V_temp, &ldvt, &z_n_one, A,
                       &lda);
                norm = fla_lapack_zlange("1", &m, &n, A, &lda, work);
                resid1 = norm / (eps * norm_A * (double)fla_max(m, n));

                /* Test 2
                   compute norm(I - U'*U) / (N * EPS)*/
                resid2 = check_orthogonal_matrix('C', datatype, U_temp, ns, m, ns, ldu);
                /* Test 3
                   compute norm(I - V*V') / (N * EPS)*/
                resid3 = check_orthogonal_matrix('N', datatype, V_temp, ns, n, ns, ldvt);
            }

            /* Test 4
               Test to Check order of Singular values of SVD  (positive and non-decreasing) */
            resid4 = svd_check_order(datatype, s, m, n, err_thresh);

            /* Test 5: In case of specific input generation, compare input and
               output singular values */
            if(s_in != NULL)
            {
                if((imatrix == 'O' || imatrix == 'U') && (scal != NULL))
                {
                    dscal_(&ns, scal, s_in, &i_one);
                }
                norm_A = fla_lapack_dlange("1", &ns, &i_one, s_in, &i_one, work);
                daxpy_(&ns, &d_n_one, s, &i_one, s_in, &i_one);
                norm = fla_lapack_dlange("1", &ns, &i_one, s_in, &i_one, work);
                resid5 = norm / (eps * norm_A * ns);
            }
<<<<<<< HEAD
            *residual = fla_max(fla_max(fla_max(resid1, fla_max(resid2, resid3)), resid4), resid5);
=======
>>>>>>> 8545bc6f
            break;
        }
    }
    free_matrix(U_temp);
    free_matrix(V_temp);
    free_matrix(sigma);
    free_matrix(Usigma);

    residual = fla_test_max(resid1, resid2);
    residual = fla_test_max(resid3, residual);
    residual = fla_test_max(resid4, residual);
    residual = fla_test_max(resid5, residual);

    FLA_PRINT_TEST_STATUS(m, n, residual, err_thresh);
    FLA_PRINT_SUBTEST_STATUS(resid1, err_thresh, "01");
    FLA_PRINT_SUBTEST_STATUS(resid2, err_thresh, "02");
    FLA_PRINT_SUBTEST_STATUS(resid3, err_thresh, "03");
    FLA_PRINT_SUBTEST_STATUS(resid4, err_thresh, "04");
    FLA_PRINT_SUBTEST_STATUS(resid5, err_thresh, "05");
}<|MERGE_RESOLUTION|>--- conflicted
+++ resolved
@@ -71,13 +71,6 @@
                  of V**T (the right singular vectors, stored rowwise) */
     else if(*jobz == 'O')
     {
-<<<<<<< HEAD
-        copy_matrix(datatype, "FULL", m, m, A_test, lda, U, ldu);
-    }
-    else if(*jobz == 'O' && m < n)
-    {
-        copy_matrix(datatype, "FULL", m, n, A_test, lda, V, ldvt);
-=======
         if(m >= n)
         {
             copy_matrix(datatype, "FULL", m, n, A_test, lda, U_temp, ldu);
@@ -88,7 +81,6 @@
             copy_matrix(datatype, "FULL", m, n_U, U, ldu_t, U_temp, ldu);
             copy_matrix(datatype, "FULL", m, n, A_test, lda, V_temp, ldvt);
         }
->>>>>>> 8545bc6f
     }
 
     switch(datatype)
@@ -182,10 +174,6 @@
                 norm = fla_lapack_dlange("1", &ns, &i_one, s_in, &i_one, work);
                 resid5 = norm / (eps * norm_A * ns);
             }
-<<<<<<< HEAD
-            *residual = fla_max(fla_max(fla_max(resid1, fla_max(resid2, resid3)), resid4), resid5);
-=======
->>>>>>> 8545bc6f
             break;
         }
 
@@ -207,21 +195,6 @@
                 norm = fla_lapack_clange("1", &m, &n, A, &lda, work);
                 resid1 = norm / (eps * norm_A * (float)fla_max(m, n));
 
-<<<<<<< HEAD
-            /* Test 2
-               compute norm(I - U'*U) / (N * EPS)*/
-            if(*jobz == 'A' || *jobz == 'S')
-                resid2 = (float)check_orthogonal_matrix('C', datatype, U, ns, m, ns, ldu);
-
-            /* Test 3
-               compute norm(I - V*V') / (N * EPS)*/
-            if(*jobz == 'A' || *jobz == 'S')
-                resid3 = (float)check_orthogonal_matrix('N', datatype, V, ns, n, ns, ldvt);
-
-            /* Test 4
-               Test to Check order of Singular values of SVD (positive and non-decreasing) */
-            resid4 = (float)svd_check_order(datatype, s, m, n, *residual);
-=======
                 /* Test 2
                    compute norm(I - U'*U) / (N * EPS)*/
                 resid2 = (float)check_orthogonal_matrix('C', datatype, U_temp, ns, m, ns, ldu);
@@ -234,7 +207,6 @@
             /* Test 4
                Test to Check order of Singular values of SVD (positive and non-decreasing) */
             resid4 = (float)svd_check_order(datatype, s, m, n, err_thresh);
->>>>>>> 8545bc6f
 
             /* Test 5: In case of specific input generation, compare input and
                output singular values */
@@ -295,10 +267,6 @@
                 norm = fla_lapack_dlange("1", &ns, &i_one, s_in, &i_one, work);
                 resid5 = norm / (eps * norm_A * ns);
             }
-<<<<<<< HEAD
-            *residual = fla_max(fla_max(fla_max(resid1, fla_max(resid2, resid3)), resid4), resid5);
-=======
->>>>>>> 8545bc6f
             break;
         }
     }
