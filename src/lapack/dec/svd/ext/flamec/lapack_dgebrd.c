/* dgebrd.f -- translated by f2c (version 20160102). You must link the resulting object file with libf2c: on Microsoft Windows system, link with libf2c.lib;
 on Linux or Unix systems, link with .../path/to/libf2c.a -lm or, if you install libf2c.a in a standard place, with -lf2c -lm -- in that order, at the end of the command line, as in cc *.o -lf2c -lm Source for libf2c is in /netlib/f2c/libf2c.zip, e.g., http://www.netlib.org/f2c/libf2c.zip */
<<<<<<< HEAD
 #include "FLAME.h"
 #include "FLA_f2c.h" /* Table of constant values */
 static integer c__1 = 1;
=======
/*
 *     Modifications Copyright (c) 2021-2023 Advanced Micro Devices, Inc.  All rights reserved.
 */
#include "FLAME.h"
#if FLA_ENABLE_AOCL_BLAS
#include "blis.h"
#endif
#include "FLA_f2c.h" /* Table of constant values */
>>>>>>> da18bca7
 static integer c_n1 = -1;
 static integer c__3 = 3;
 static integer c__2 = 2;
 static doublereal c_b21 = -1.;
 static doublereal c_b22 = 1.;
 /* > \brief \b DGEBRD */
 /* =========== DOCUMENTATION =========== */
 /* Online html documentation available at */
 /* http://www.netlib.org/lapack/explore-html/ */
 /* > \htmlonly */
 /* > Download DGEBRD + dependencies */
 /* > <a href="http://www.netlib.org/cgi-bin/netlibfiles.tgz?format=tgz&filename=/lapack/lapack_routine/dgebrd. f"> */
 /* > [TGZ]</a> */
 /* > <a href="http://www.netlib.org/cgi-bin/netlibfiles.zip?format=zip&filename=/lapack/lapack_routine/dgebrd. f"> */
 /* > [ZIP]</a> */
 /* > <a href="http://www.netlib.org/cgi-bin/netlibfiles.txt?format=txt&filename=/lapack/lapack_routine/dgebrd. f"> */
 /* > [TXT]</a> */
 /* > \endhtmlonly */
 /* Definition: */
 /* =========== */
 /* SUBROUTINE DGEBRD( M, N, A, LDA, D, E, TAUQ, TAUP, WORK, LWORK, */
 /* INFO ) */
 /* .. Scalar Arguments .. */
 /* INTEGER INFO, LDA, LWORK, M, N */
 /* .. */
 /* .. Array Arguments .. */
 /* DOUBLE PRECISION A( LDA, * ), D( * ), E( * ), TAUP( * ), */
 /* $ TAUQ( * ), WORK( * ) */
 /* .. */
 /* > \par Purpose: */
 /* ============= */
 /* > */
 /* > \verbatim */
 /* > */
 /* > DGEBRD reduces a general real M-by-N matrix A to upper or lower */
 /* > bidiagonal form B by an orthogonal transformation: Q**T * A * P = B. */
 /* > */
 /* > If m >= n, B is upper bidiagonal;
 if m < n, B is lower bidiagonal. */
 /* > \endverbatim */
 /* Arguments: */
 /* ========== */
 /* > \param[in] M */
 /* > \verbatim */
 /* > M is INTEGER */
 /* > The number of rows in the matrix A. M >= 0. */
 /* > \endverbatim */
 /* > */
 /* > \param[in] N */
 /* > \verbatim */
 /* > N is INTEGER */
 /* > The number of columns in the matrix A. N >= 0. */
 /* > \endverbatim */
 /* > */
 /* > \param[in,out] A */
 /* > \verbatim */
 /* > A is DOUBLE PRECISION array, dimension (LDA,N) */
 /* > On entry, the M-by-N general matrix to be reduced. */
 /* > On exit, */
 /* > if m >= n, the diagonal and the first superdiagonal are */
 /* > overwritten with the upper bidiagonal matrix B;
 the */
 /* > elements below the diagonal, with the array TAUQ, represent */
 /* > the orthogonal matrix Q as a product of elementary */
 /* > reflectors, and the elements above the first superdiagonal, */
 /* > with the array TAUP, represent the orthogonal matrix P as */
 /* > a product of elementary reflectors;
 */
 /* > if m < n, the diagonal and the first subdiagonal are */
 /* > overwritten with the lower bidiagonal matrix B;
 the */
 /* > elements below the first subdiagonal, with the array TAUQ, */
 /* > represent the orthogonal matrix Q as a product of */
 /* > elementary reflectors, and the elements above the diagonal, */
 /* > with the array TAUP, represent the orthogonal matrix P as */
 /* > a product of elementary reflectors. */
 /* > See Further Details. */
 /* > \endverbatim */
 /* > */
 /* > \param[in] LDA */
 /* > \verbatim */
 /* > LDA is INTEGER */
 /* > The leading dimension of the array A. LDA >= fla_max(1,M). */
 /* > \endverbatim */
 /* > */
 /* > \param[out] D */
 /* > \verbatim */
 /* > D is DOUBLE PRECISION array, dimension (fla_min(M,N)) */
 /* > The diagonal elements of the bidiagonal matrix B: */
 /* > D(i) = A(i,i). */
 /* > \endverbatim */
 /* > */
 /* > \param[out] E */
 /* > \verbatim */
 /* > E is DOUBLE PRECISION array, dimension (fla_min(M,N)-1) */
 /* > The off-diagonal elements of the bidiagonal matrix B: */
 /* > if m >= n, E(i) = A(i,i+1) for i = 1,2,...,n-1;
 */
 /* > if m < n, E(i) = A(i+1,i) for i = 1,2,...,m-1. */
 /* > \endverbatim */
 /* > */
 /* > \param[out] TAUQ */
 /* > \verbatim */
 /* > TAUQ is DOUBLE PRECISION array, dimension (fla_min(M,N)) */
 /* > The scalar factors of the elementary reflectors which */
 /* > represent the orthogonal matrix Q. See Further Details. */
 /* > \endverbatim */
 /* > */
 /* > \param[out] TAUP */
 /* > \verbatim */
 /* > TAUP is DOUBLE PRECISION array, dimension (fla_min(M,N)) */
 /* > The scalar factors of the elementary reflectors which */
 /* > represent the orthogonal matrix P. See Further Details. */
 /* > \endverbatim */
 /* > */
 /* > \param[out] WORK */
 /* > \verbatim */
 /* > WORK is DOUBLE PRECISION array, dimension (MAX(1,LWORK)) */
 /* > On exit, if INFO = 0, WORK(1) returns the optimal LWORK. */
 /* > \endverbatim */
 /* > */
 /* > \param[in] LWORK */
 /* > \verbatim */
 /* > LWORK is INTEGER */
 /* > The length of the array WORK. LWORK >= fla_max(1,M,N). */
 /* > For optimum performance LWORK >= (M+N)*NB, where NB */
 /* > is the optimal blocksize. */
 /* > */
 /* > If LWORK = -1, then a workspace query is assumed;
 the routine */
 /* > only calculates the optimal size of the WORK array, returns */
 /* > this value as the first entry of the WORK array, and no error */
 /* > message related to LWORK is issued by XERBLA. */
 /* > \endverbatim */
 /* > */
 /* > \param[out] INFO */
 /* > \verbatim */
 /* > INFO is INTEGER */
 /* > = 0: successful exit */
 /* > < 0: if INFO = -i, the i-th argument had an illegal value. */
 /* > \endverbatim */
 /* Authors: */
 /* ======== */
 /* > \author Univ. of Tennessee */
 /* > \author Univ. of California Berkeley */
 /* > \author Univ. of Colorado Denver */
 /* > \author NAG Ltd. */
 /* > \ingroup doubleGEcomputational */
 /* > \par Further Details: */
 /* ===================== */
 /* > */
 /* > \verbatim */
 /* > */
 /* > The matrices Q and P are represented as products of elementary */
 /* > reflectors: */
 /* > */
 /* > If m >= n, */
 /* > */
 /* > Q = H(1) H(2) . . . H(n) and P = G(1) G(2) . . . G(n-1) */
 /* > */
 /* > Each H(i) and G(i) has the form: */
 /* > */
 /* > H(i) = I - tauq * v * v**T and G(i) = I - taup * u * u**T */
 /* > */
 /* > where tauq and taup are real scalars, and v and u are real vectors;
 */
 /* > v(1:i-1) = 0, v(i) = 1, and v(i+1:m) is stored on exit in A(i+1:m,i);
 */
 /* > u(1:i) = 0, u(i+1) = 1, and u(i+2:n) is stored on exit in A(i,i+2:n);
 */
 /* > tauq is stored in TAUQ(i) and taup in TAUP(i). */
 /* > */
 /* > If m < n, */
 /* > */
 /* > Q = H(1) H(2) . . . H(m-1) and P = G(1) G(2) . . . G(m) */
 /* > */
 /* > Each H(i) and G(i) has the form: */
 /* > */
 /* > H(i) = I - tauq * v * v**T and G(i) = I - taup * u * u**T */
 /* > */
 /* > where tauq and taup are real scalars, and v and u are real vectors;
 */
 /* > v(1:i) = 0, v(i+1) = 1, and v(i+2:m) is stored on exit in A(i+2:m,i);
 */
 /* > u(1:i-1) = 0, u(i) = 1, and u(i+1:n) is stored on exit in A(i,i+1:n);
 */
 /* > tauq is stored in TAUQ(i) and taup in TAUP(i). */
 /* > */
 /* > The contents of A on exit are illustrated by the following examples: */
 /* > */
 /* > m = 6 and n = 5 (m > n): m = 5 and n = 6 (m < n): */
 /* > */
 /* > ( d e u1 u1 u1 ) ( d u1 u1 u1 u1 u1 ) */
 /* > ( v1 d e u2 u2 ) ( e d u2 u2 u2 u2 ) */
 /* > ( v1 v2 d e u3 ) ( v1 e d u3 u3 u3 ) */
 /* > ( v1 v2 v3 d e ) ( v1 v2 e d u4 u4 ) */
 /* > ( v1 v2 v3 v4 d ) ( v1 v2 v3 e d u5 ) */
 /* > ( v1 v2 v3 v4 v5 ) */
 /* > */
 /* > where d and e denote diagonal and off-diagonal elements of B, vi */
 /* > denotes an element of the vector defining H(i), and ui an element of */
 /* > the vector defining G(i). */
 /* > \endverbatim */
 /* > */
 /* ===================================================================== */
 /* Subroutine */
 int lapack_dgebrd(integer *m, integer *n, doublereal *a, integer * lda, doublereal *d__, doublereal *e, doublereal *tauq, doublereal * taup, doublereal *work, integer *lwork, integer *info) {
 /* System generated locals */
 integer a_dim1, a_offset, i__1, i__2, i__3, i__4;
 /* Local variables */
 integer i__, j, nb, nx, ws;
 integer nbmin, iinfo, minmn;
 extern /* Subroutine */
 int lapack_dgebd2(integer *, integer *, doublereal *, integer *, doublereal *, doublereal *, doublereal *, doublereal *, doublereal *, integer *), dlabrd_(integer *, integer *, integer * , doublereal *, integer *, doublereal *, doublereal *, doublereal *, doublereal *, doublereal *, integer *, doublereal *, integer *) , xerbla_(const char *srname, const integer *info, ftnlen srname_len);
 extern integer ilaenv_(integer *, char *, char *, integer *, integer *, integer *, integer *);
 integer ldwrkx, ldwrky, lwkopt;
 logical lquery;
 /* -- LAPACK computational routine -- */
 /* -- LAPACK is a software package provided by Univ. of Tennessee, -- */
 /* -- Univ. of California Berkeley, Univ. of Colorado Denver and NAG Ltd..-- */
 /* .. Scalar Arguments .. */
 /* .. */
 /* .. Array Arguments .. */
 /* .. */
 /* ===================================================================== */
 /* .. Parameters .. */
 /* .. */
 /* .. Local Scalars .. */
 /* .. */
 /* .. External Subroutines .. */
 /* .. */
 /* .. Intrinsic Functions .. */
 /* .. */
 /* .. External Functions .. */
 /* .. */
 /* .. Executable Statements .. */
 /* Test the input parameters */
 /* Parameter adjustments */
 a_dim1 = *lda;
 a_offset = 1 + a_dim1;
 a -= a_offset;
 --d__;
 --e;
 --tauq;
 --taup;
 --work;
 /* Function Body */
 *info = 0;
 /* Computing MAX */
 i__1 = 1;
#ifdef FLA_ENABLE_AMD_OPT
 i__2 = 32;
#else
 i__2 = ilaenv_(&c__1, "DGEBRD", " ", m, n, &c_n1, &c_n1); // , expr subst
#endif
 nb = fla_max(i__1,i__2);
 lwkopt = (*m + *n) * nb;
 work[1] = (doublereal) lwkopt;
 lquery = *lwork == -1;
 if (*m < 0) {
 *info = -1;
 }
 else if (*n < 0) {
 *info = -2;
 }
 else if (*lda < fla_max(1,*m)) {
 *info = -4;
 }
 else /* if(complicated condition) */
 {
 /* Computing MAX */
 i__1 = fla_max(1,*m);
 if (*lwork < fla_max(i__1,*n) && ! lquery) {
 *info = -10;
 }
 }
 if (*info < 0) {
 i__1 = -(*info);
 xerbla_("DGEBRD", &i__1, (ftnlen)6);
 return 0;
 }
 else if (lquery) {
 return 0;
 }
 /* Quick return if possible */
 minmn = fla_min(*m,*n);
 if (minmn == 0) {
 work[1] = 1.;
 return 0;
 }
 ws = fla_max(*m,*n);
 ldwrkx = *m;
 ldwrky = *n;
 if (nb > 1 && nb < minmn) {
 /* Set the crossover point NX. */
 /* Computing MAX */
 i__1 = nb; i__2 = ilaenv_(&c__3, "DGEBRD", " ", m, n, &c_n1, &c_n1); // , expr subst  
 nx = fla_max(i__1,i__2);
 /* Determine when to switch from blocked to unblocked code. */
 if (nx < minmn) {
 ws = (*m + *n) * nb;
 if (*lwork < ws) {
 /* Not enough work space for the optimal NB, consider using */
 /* a smaller block size. */
 nbmin = ilaenv_(&c__2, "DGEBRD", " ", m, n, &c_n1, &c_n1);
 if (*lwork >= (*m + *n) * nbmin) {
 nb = *lwork / (*m + *n);
 }
 else {
 nb = 1;
 nx = minmn;
 }
 }
 }
 }
 else {
 nx = minmn;
 }
 i__1 = minmn - nx;
 i__2 = nb;
 for (i__ = 1;
 i__2 < 0 ? i__ >= i__1 : i__ <= i__1;
 i__ += i__2) {
 /* Reduce rows and columns i:i+nb-1 to bidiagonal form and return */
 /* the matrices X and Y which are needed to update the unreduced */
 /* part of the matrix */
 i__3 = *m - i__ + 1;
 i__4 = *n - i__ + 1;
 dlabrd_(&i__3, &i__4, &nb, &a[i__ + i__ * a_dim1], lda, &d__[i__], &e[ i__], &tauq[i__], &taup[i__], &work[1], &ldwrkx, &work[ldwrkx * nb + 1], &ldwrky);
 /* Update the trailing submatrix A(i+nb:m,i+nb:n), using an update */
 /* of the form A := A - V*Y**T - X*U**T */
 i__3 = *m - i__ - nb + 1;
 i__4 = *n - i__ - nb + 1;
 dgemm_("No transpose", "Transpose", &i__3, &i__4, &nb, &c_b21, &a[i__ + nb + i__ * a_dim1], lda, &work[ldwrkx * nb + nb + 1], & ldwrky, &c_b22, &a[i__ + nb + (i__ + nb) * a_dim1], lda);
 i__3 = *m - i__ - nb + 1;
 i__4 = *n - i__ - nb + 1;
 dgemm_("No transpose", "No transpose", &i__3, &i__4, &nb, &c_b21, & work[nb + 1], &ldwrkx, &a[i__ + (i__ + nb) * a_dim1], lda, & c_b22, &a[i__ + nb + (i__ + nb) * a_dim1], lda);
 /* Copy diagonal and off-diagonal elements of B back into A */
 if (*m >= *n) {
 i__3 = i__ + nb - 1;
 for (j = i__;
 j <= i__3;
 ++j) {
 a[j + j * a_dim1] = d__[j];
 a[j + (j + 1) * a_dim1] = e[j];
 /* L10: */
 }
 }
 else {
 i__3 = i__ + nb - 1;
 for (j = i__;
 j <= i__3;
 ++j) {
 a[j + j * a_dim1] = d__[j];
 a[j + 1 + j * a_dim1] = e[j];
 /* L20: */
 }
 }
 /* L30: */
 }
 /* Use unblocked code to reduce the remainder of the matrix */
 i__2 = *m - i__ + 1;
 i__1 = *n - i__ + 1;
 lapack_dgebd2(&i__2, &i__1, &a[i__ + i__ * a_dim1], lda, &d__[i__], &e[i__], & tauq[i__], &taup[i__], &work[1], &iinfo);
 work[1] = (doublereal) ws;
 return 0;
 /* End of DGEBRD */
 }
 /* lapack_dgebrd */<|MERGE_RESOLUTION|>--- conflicted
+++ resolved
@@ -1,10 +1,5 @@
 /* dgebrd.f -- translated by f2c (version 20160102). You must link the resulting object file with libf2c: on Microsoft Windows system, link with libf2c.lib;
  on Linux or Unix systems, link with .../path/to/libf2c.a -lm or, if you install libf2c.a in a standard place, with -lf2c -lm -- in that order, at the end of the command line, as in cc *.o -lf2c -lm Source for libf2c is in /netlib/f2c/libf2c.zip, e.g., http://www.netlib.org/f2c/libf2c.zip */
-<<<<<<< HEAD
- #include "FLAME.h"
- #include "FLA_f2c.h" /* Table of constant values */
- static integer c__1 = 1;
-=======
 /*
  *     Modifications Copyright (c) 2021-2023 Advanced Micro Devices, Inc.  All rights reserved.
  */
@@ -13,7 +8,6 @@
 #include "blis.h"
 #endif
 #include "FLA_f2c.h" /* Table of constant values */
->>>>>>> da18bca7
  static integer c_n1 = -1;
  static integer c__3 = 3;
  static integer c__2 = 2;
@@ -267,6 +261,7 @@
 #ifdef FLA_ENABLE_AMD_OPT
  i__2 = 32;
 #else
+ integer c__1 = 1;
  i__2 = ilaenv_(&c__1, "DGEBRD", " ", m, n, &c_n1, &c_n1); // , expr subst
 #endif
  nb = fla_max(i__1,i__2);
