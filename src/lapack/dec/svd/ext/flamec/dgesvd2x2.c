--- conflicted
+++ resolved
@@ -11,23 +11,15 @@
 	ldu, doublereal *vt, integer *ldvt, doublereal *work, integer *lwork, 
 	integer *info)
 {
-<<<<<<< HEAD
-   int i__2;       
-   double AAT[4], ATA[4], tempu[4], tempvt[4], temp;    
-=======
    integer i__2;       
    double tempu[4], tempvt[4], temp;    
->>>>>>> da18bca7
    *info = 0;
  #if LF_AOCL_DTL_LOG_ENABLE
    char buffer[256];
    sprintf(buffer, "dgesvd inputs: jobu %c, jobvt %c, m %d, n %d, lda %d, ldu %d, ldvt %d\n", *jobu, *jobvt, *m, *n, *lda, *ldu, *ldvt);
    AOCL_DTL_LOG(AOCL_DTL_LEVEL_TRACE_5, buffer);
  #endif
-<<<<<<< HEAD
-=======
     extern int xerbla_(const char *srname, const integer *info, ftnlen srname_len);
->>>>>>> da18bca7
    // Error checking , here m, n sizes will always be valid because of specific size
    if (! (*jobu == 'A' || *jobu == 'S' || *jobu == 'O' || *jobu == 'N')) {
        *info = -1;
