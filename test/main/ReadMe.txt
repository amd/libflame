--- conflicted
+++ resolved
@@ -94,8 +94,6 @@
    config files. Config files support providing input parameters for four tests. For each
    of the four tests, a range of input dimensions can be specified.
 
-<<<<<<< HEAD
-=======
    ## Running test with different config directory.
 
    This method can be used to test APIs with config files from any directory.
@@ -106,7 +104,6 @@
    The default directory chosen when --config-dir option is not specified is 'config'.
 
    Note:Directory must be inside 'config' directory.
->>>>>>> da18bca7
 
 2. Command line tests
 
