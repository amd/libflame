--- conflicted
+++ resolved
@@ -25,17 +25,10 @@
 
 BLAS library and header paths has to be set using 'LIBBLAS' and 'BLAS_HEADER_PATH' flags
 respectively. AOCL-Utils library path has to be set using LIBAOCLUTILS_LIBRARY_PATH flag.
-<<<<<<< HEAD
-   $ make BLAS_HEADER_PATH=<path to BLAS API prototypes header file> 
-          LIBBLAS=<full path to BLAS library including library file>
-          LIBAOCLUTILS_LIBRARY_PATH=<full path to AOCL-Utils library including library file>
- 
-=======
    $ make BLAS_HEADER_PATH=<path to BLAS API prototypes header file>
           LIBBLAS=<full path to BLAS library including library file>
           LIBAOCLUTILS_LIBRARY_PATH=<full path to AOCL-Utils library including library file>
 
->>>>>>> 0d96c3f6
 By default, the make file is programmed to look for libflame.a in `../../lib/
 x86_64-unknown-linux-gnu` directory for LAPACK library. However, if the users
 wish to link different LAPACK library, they must set the envrionment variable `LIB_PATH`
@@ -43,22 +36,14 @@
 below.
 
    $ export LIBFLAME=lapack.a LIB_PATH=/usr/local
-<<<<<<< HEAD
-=======
 
    NOTE: set LAPACK_INC_PATH=<path to LAPACK include folder>
->>>>>>> 0d96c3f6
 
 Alternatively, you may set the `make` variable `LIB_PATH` on the command line as you
 execute `make`:
 
-<<<<<<< HEAD
-   $ make LIBFLAME=lapack.a LIB_PATH=/usr/local 
-	  BLAS_HEADER_PATH=<path to BLAS API prototypes header file>
-=======
    $ make LIBFLAME=lapack.a LIB_PATH=/usr/local
           BLAS_HEADER_PATH=<path to BLAS API prototypes header file>
->>>>>>> 0d96c3f6
           LIBBLAS=<full path to BLAS library including library file>
           LIBAOCLUTILS_LIBRARY_PATH=<full path to AOCL-Utils library including library file>
 
@@ -242,11 +227,6 @@
    Example:
     ./test_lapack.x GETRF d 10 10 10 1 --imatrix=N
     ./test_lapack.x GETRF d 10 10 10 1 --imatrix=I
-<<<<<<< HEAD
-   
-   In the above example passing the value of --imatrix as 'N' will intialize the matrix with NAN values
-   and if the value is 'I' then matrix will be intialized with the INFINITY.
-=======
     ./test_lapack.x GESV d 10 10 10 10 1 --imatrix=A
     ./test_lapack.x GESV d 10 10 10 10 1 --imatrix=F
 
@@ -272,7 +252,6 @@
    Test behaviour for --imatrix:
    O: Performs overflow test
    U: Performs underflow test
->>>>>>> 0d96c3f6
 
 9. Tests with -1 for leading dimensions from config files
 
