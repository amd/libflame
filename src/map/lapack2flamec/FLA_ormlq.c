--- conflicted
+++ resolved
@@ -99,11 +99,7 @@
 {
     AOCL_DTL_TRACE_LOG_INIT
     AOCL_DTL_SNPRINTF("sormlq inputs: side %c, trans %c, m %" FLA_IS ", n %" FLA_IS ", k %" FLA_IS ", lda %" FLA_IS ", ldc %" FLA_IS "", *side, *trans, *m, *n, *k, *ldim_A, *ldim_B);
-<<<<<<< HEAD
-#if !FLA_AMD_OPT
-=======
 #if !FLA_ENABLE_AMD_OPT
->>>>>>> da18bca7
     int fla_error = LAPACK_SUCCESS;
     {
         LAPACK_RETURN_CHECK_VAR1( sormlq_check( side, trans,
@@ -140,11 +136,7 @@
 {
     AOCL_DTL_TRACE_LOG_INIT
     AOCL_DTL_SNPRINTF("dormlq inputs: side %c, trans %c, m %" FLA_IS ", n %" FLA_IS ", k %" FLA_IS ", lda %" FLA_IS ", ldc %" FLA_IS "", *side, *trans, *m, *n, *k, *ldim_A, *ldim_B);
-<<<<<<< HEAD
-#if !FLA_AMD_OPT
-=======
 #if !FLA_ENABLE_AMD_OPT
->>>>>>> da18bca7
     int fla_error = LAPACK_SUCCESS;
     {
         LAPACK_RETURN_CHECK_VAR1(dormlq_check(side, trans,
