/*
    Copyright (C) 2024-2025, Advanced Micro Devices, Inc. All rights reserved.
*/

/*! @file validate_gtsv.c
 *  @brief Defines validate function of GTSV() to use in test suite.
 *  */

#include "test_common.h"
<<<<<<< HEAD
void validate_gtsv(integer datatype, integer n, integer nrhs, void *B, integer ldb, void *X,
                   void *Xact, integer ldx, void *dl, void *d, void *du, void *dl_save,
                   void *d_save, void *du_save, integer info, void *scal, char imatrix,
                   double *residual)
{
    if(n == 0 || nrhs == 0)
        return;
=======
>>>>>>> 8545bc6f

extern double perf;
extern double time_min;

void validate_gtsv(char *tst_api, integer datatype, integer n, integer nrhs, void *B, integer ldb,
                   void *X, void *Xact, integer ldx, void *dl, void *d, void *du, void *dl_save,
                   void *d_save, void *du_save, void *scal, char imatrix, double err_thresh)
{
    void *work = NULL;
    void *A, *ipiv;
    integer dl_size, du_size, inc, lda;
    char NORM = '1';
<<<<<<< HEAD
=======
    integer info;
    double residual, resid1 = 0., resid2 = 0., resid3 = 0.;

    /* Early return conditions */
    if(n == 0 || nrhs == 0)
    {
        FLA_TEST_PRINT_STATUS_AND_RETURN(n, n, err_thresh);
    }
    /* print overall status if incoming threshold is
     * an extreme value indicating that API returned
     * unexpected info value */
    FLA_TEST_PRINT_INVALID_STATUS(n, n, err_thresh);
>>>>>>> 8545bc6f

    /* Set sizes and dimensions for vector and matrix */
    dl_size = n - 2, du_size = n - 1;
    lda = ldb;
    inc = lda + 1;

    create_vector(INTEGER, &ipiv, n);
    create_matrix(datatype, LAPACK_COL_MAJOR, n, n, &A, ldb);
    /* A matrix consist of the tridiagonal input vectors */
    copy_tridiag_matrix(datatype, dl, d, du, n, n, A, ldb);
    switch(datatype)
    {
        case FLOAT:
        {
            float eps, norm_X = 0, norm_B = 0, norm1 = 0, norm2 = 0;
            float norm_dl = 0, norm_d = 0, norm_du = 0, norm3 = 0, norm4 = 0, norm5 = 0;
            float *d_ptr, *du_ptr, *dl_ptr;

            eps = fla_lapack_slamch("P");

            /* Test1: Compute norm(AX-B / (eps * norm_B * n)) */
            compute_matrix_norm(datatype, NORM, n, nrhs, B, ldb, &norm_B, imatrix, work);
            slagtm_("N", &n, &nrhs, &s_one, dl, d, du, X, &ldx, &s_n_one, B, &ldb);
            compute_matrix_norm(datatype, NORM, n, nrhs, B, ldb, &norm1, imatrix, work);
<<<<<<< HEAD
            resid1 = (norm1 / norm_B)/(eps * n);
=======
            resid1 = (norm1 / norm_B) / (eps * n);
>>>>>>> 8545bc6f

            /* Test 2: Compute norm (Xact - X / (eps * norm_X *n)) */
            if(Xact != NULL)
            {
                compute_matrix_norm(datatype, NORM, n, nrhs, X, ldx, &norm_X, imatrix, work);
                matrix_difference(datatype, n, nrhs, X, ldx, Xact, ldx);
                compute_matrix_norm(datatype, NORM, n, nrhs, X, ldx, &norm2, imatrix, work);
<<<<<<< HEAD
                resid2 = (norm2 / norm_X) /(eps * n);
            }
            else
            {
                resid2 = (float)*residual;
=======
                resid2 = (norm2 / norm_X) / (eps * n * 10);
            }
            else
            {
                resid2 = (float)err_thresh;
>>>>>>> 8545bc6f
            }

            /* Test3 : Compute norm for tridiagonal vectors dl, d, du by
             * Calculating the difference between tridiagonal vector (d, du, dl)
             * and upper triangular matrix of A from getrf */
            norm_dl = fla_lapack_slange("F", &dl_size, &i_one, dl_save, &i_one, work);
            norm_d = fla_lapack_slange("F", &n, &i_one, d_save, &i_one, work);
            norm_du = fla_lapack_slange("F", &du_size, &i_one, du_save, &i_one, work);
            sgetrf_(&n, &n, A, &lda, ipiv, &info);
            /* Calculate the difference between d_save and the diagonal of A matrix */
            d_ptr = ((float *)A);
            saxpy_(&n, &s_n_one, d_ptr, &inc, d_save, &i_one);
            /* Calculate the difference between du_save and the upper diagonal of A matrix*/
            du_ptr = ((float *)A + lda);
            saxpy_(&du_size, &s_n_one, du_ptr, &inc, du_save, &i_one);
            /* Calculate the difference between dl_save and the 2nd upper diagonal of A matrix */
            dl_ptr = ((float *)A + (2 * lda));
            saxpy_(&dl_size, &s_n_one, dl_ptr, &inc, dl_save, &i_one);

            norm3 = fla_lapack_slange("F", &dl_size, &i_one, dl_save, &i_one, work);
            norm4 = fla_lapack_slange("F", &n, &i_one, d_save, &i_one, work);
            norm5 = fla_lapack_slange("F", &du_size, &i_one, du_save, &i_one, work);
            resid3 = ((norm3 + norm4 + norm5) / (norm_dl + norm_d + norm_du)) / (eps * n);
            break;
        }
        case DOUBLE:
        {
<<<<<<< HEAD
            double eps, norm_X = 0, norm_B = 0, norm1 = 0, norm2 = 0, resid1 = 0, resid2 = 0;
            double norm_dl = 0, norm_d = 0, norm_du = 0, norm3 = 0, norm4 = 0, norm5 = 0, resid3;
=======
            double eps, norm_X = 0, norm_B = 0, norm1 = 0, norm2 = 0;
            double norm_dl = 0, norm_d = 0, norm_du = 0, norm3 = 0, norm4 = 0, norm5 = 0;
>>>>>>> 8545bc6f
            double *d_ptr, *dl_ptr, *du_ptr;

            eps = fla_lapack_dlamch("P");

            /* Test1: Compute norm(AX-B / (eps * norm(b) * n)) */
            compute_matrix_norm(datatype, NORM, n, nrhs, B, ldb, &norm_B, imatrix, work);
            dlagtm_("N", &n, &nrhs, &d_one, dl, d, du, X, &ldx, &d_n_one, B, &ldb);
            compute_matrix_norm(datatype, NORM, n, nrhs, B, ldb, &norm1, imatrix, work);
<<<<<<< HEAD
            resid1 = (norm1 / norm_B) /(eps * n);
=======
            resid1 = (norm1 / norm_B) / (eps * n);
>>>>>>> 8545bc6f

            if(Xact != NULL)
            {
                /* Test 2: Compute norm (xact - x / (eps * norm(x) *n)) */
                compute_matrix_norm(datatype, NORM, n, nrhs, X, ldx, &norm_X, imatrix, work);
                matrix_difference(datatype, n, nrhs, X, ldx, Xact, ldx);
                compute_matrix_norm(datatype, NORM, n, nrhs, X, ldx, &norm2, imatrix, work);
<<<<<<< HEAD
                resid2 = (norm2 / norm_X) /(eps * n);
            }
            else
            {
                resid2 = (float)*residual;
=======
                resid2 = (norm2 / norm_X) / (eps * n * 10);
            }
            else
            {
                resid2 = (float)err_thresh;
>>>>>>> 8545bc6f
            }

            /* Test3 : Compute norm for tridiagonal vectors dl, d, du by
             * Calculating the difference between tridiagonal vector (d, du, dl)
             * and upper triangular matrix of A from getrf */
            norm_dl = fla_lapack_dlange("F", &dl_size, &i_one, dl_save, &i_one, work);
            norm_d = fla_lapack_dlange("F", &n, &i_one, d_save, &i_one, work);
            norm_du = fla_lapack_dlange("F", &du_size, &i_one, du_save, &i_one, work);
            dgetrf_(&n, &n, A, &lda, ipiv, &info);
            /* Calculate the difference between d_save and the diagonal of A matrix */
            d_ptr = ((double *)A);
            daxpy_(&n, &d_n_one, d_ptr, &inc, d_save, &i_one);
            /* Calculate the difference between du_save and the upper diagonal of A matrix */
            du_ptr = ((double *)A + lda);
            daxpy_(&du_size, &d_n_one, du_ptr, &inc, du_save, &i_one);
            /* Calculate the difference between dl_save and the 2nd upper diagonal of A matrix */
            dl_ptr = ((double *)A + (2 * lda));
            daxpy_(&dl_size, &d_n_one, dl_ptr, &inc, dl_save, &i_one);

            norm3 = fla_lapack_dlange("F", &dl_size, &i_one, dl_save, &i_one, work);
            norm4 = fla_lapack_dlange("F", &n, &i_one, d_save, &i_one, work);
            norm5 = fla_lapack_dlange("F", &du_size, &i_one, du_save, &i_one, work);
            resid3 = ((norm3 + norm4 + norm5) / (norm_dl + norm_d + norm_du)) / (eps * n);
            break;
        }
        case COMPLEX:
        {
            float eps, norm_X = 0, norm_B = 0, norm1 = 0, norm2 = 0;
            float norm_dl = 0, norm_d = 0, norm_du = 0, norm3 = 0, norm4 = 0, norm5 = 0;
            scomplex *d_ptr, *dl_ptr, *du_ptr;

            eps = fla_lapack_slamch("P");

            /* Test1: Compute norm(AX-B / (eps * norm_B * n)) */
            compute_matrix_norm(datatype, NORM, n, nrhs, B, ldb, &norm_B, imatrix, work);
            clagtm_("N", &n, &nrhs, &s_one, dl, d, du, X, &ldx, &s_n_one, B, &ldb);
            compute_matrix_norm(datatype, NORM, n, nrhs, B, ldb, &norm1, imatrix, work);
<<<<<<< HEAD
            resid1 = (norm1 / norm_B) /(eps * n);

            if(Xact != NULL)
            {
                /* Test 2: Compute norm (xact - x / (eps * norm_X *n)) */
                compute_matrix_norm(datatype, NORM, n, nrhs, X, ldx, &norm_X, imatrix, work);
                matrix_difference(datatype, n, nrhs, X, ldx, Xact, ldx);
                compute_matrix_norm(datatype, NORM, n, nrhs, X, ldx, &norm2, imatrix, work);
                resid2 = (norm2 / norm_X) /(eps * n);
            }
            else
            {
                resid2 = (float)*residual;
            }
=======
            resid1 = (norm1 / norm_B) / (eps * n);

            if(Xact != NULL)
            {
                /* Test 2: Compute norm (xact - x / (eps * norm_X *n)) */
                compute_matrix_norm(datatype, NORM, n, nrhs, X, ldx, &norm_X, imatrix, work);
                matrix_difference(datatype, n, nrhs, X, ldx, Xact, ldx);
                compute_matrix_norm(datatype, NORM, n, nrhs, X, ldx, &norm2, imatrix, work);
                resid2 = (norm2 / norm_X) / (eps * n * 10);
            }
            else
            {
                resid2 = (float)err_thresh;
            }
>>>>>>> 8545bc6f

            /* Test3 : Compute norm for tridiagonal vectors dl, d, du by
             * Calculating the difference between tridiagonal vector (d, du, dl)
             * and upper triangular matrix of A from getrf */
            norm_dl = fla_lapack_clange("F", &dl_size, &i_one, dl_save, &i_one, work);
            norm_d = fla_lapack_clange("F", &n, &i_one, d_save, &i_one, work);
            norm_du = fla_lapack_clange("F", &du_size, &i_one, du_save, &i_one, work);
            cgetrf_(&n, &n, A, &lda, ipiv, &info);
            /* Calculate the difference between d_save and the diagonal of A matrix */
            d_ptr = ((scomplex *)A);
            caxpy_(&n, &c_n_one, d_ptr, &inc, d_save, &i_one);
            /* Calculate the difference between du_save and the upper diagonal of A matrix */
            du_ptr = ((scomplex *)A + lda);
            caxpy_(&du_size, &c_n_one, du_ptr, &inc, du_save, &i_one);
            /* Calculate the difference between dl_save and the 2nd upper diagonal of A matrix */
            dl_ptr = ((scomplex *)A + (2 * lda));
            caxpy_(&dl_size, &c_n_one, dl_ptr, &inc, dl_save, &i_one);

            norm3 = fla_lapack_clange("F", &dl_size, &i_one, dl_save, &i_one, work);
            norm4 = fla_lapack_clange("F", &n, &i_one, d_save, &i_one, work);
            norm5 = fla_lapack_clange("F", &du_size, &i_one, du_save, &i_one, work);
            resid3 = ((norm3 + norm4 + norm5) / (norm_dl + norm_d + norm_du)) / (eps * n);
<<<<<<< HEAD

            *residual = (double)fla_max(fla_max(resid1, resid2), resid3);
=======
>>>>>>> 8545bc6f
            break;
        }
        case DOUBLE_COMPLEX:
        {
            double norm_X = 0, norm_B = 0, norm1 = 0, norm2 = 0, eps;
            double norm_dl = 0, norm_d = 0, norm_du = 0, norm3 = 0, norm4 = 0, norm5 = 0;
            dcomplex *d_ptr, *dl_ptr, *du_ptr;

            eps = fla_lapack_dlamch("P");

            /* Test1: Compute norm(AX-B / (eps * norm_B * n)) */
            compute_matrix_norm(datatype, NORM, n, nrhs, B, ldb, &norm_B, imatrix, work);
            zlagtm_("N", &n, &nrhs, &d_one, dl, d, du, X, &ldx, &d_n_one, B, &ldb);
            compute_matrix_norm(datatype, NORM, n, nrhs, B, ldb, &norm1, imatrix, work);
<<<<<<< HEAD
            resid1 = (norm1 / norm_B) /(eps * n);
=======
            resid1 = (norm1 / norm_B) / (eps * n);
>>>>>>> 8545bc6f

            if(Xact != NULL)
            {
                /* Test 2: Compute norm (xact - x / (eps * norm_X *n)) */
                compute_matrix_norm(datatype, NORM, n, nrhs, X, ldx, &norm_X, imatrix, work);
                matrix_difference(datatype, n, nrhs, X, ldx, Xact, ldx);
                compute_matrix_norm(datatype, NORM, n, nrhs, X, ldx, &norm2, imatrix, work);
<<<<<<< HEAD
                resid2 = (norm2 / norm_X) /(eps * n);
            }
            else
            {
                resid2 = (float)*residual;
=======
                resid2 = (norm2 / norm_X) / (eps * n * 10);
            }
            else
            {
                resid2 = (float)err_thresh;
>>>>>>> 8545bc6f
            }

            /* Test3 : Compute norm for tridiagonal vectors dl, d, du by
             * Calculating the difference between tridiagonal vector (d, du, dl)
             * and upper triangular matrix of A from getrf */
            norm_dl = fla_lapack_zlange("F", &dl_size, &i_one, dl_save, &i_one, work);
            norm_d = fla_lapack_zlange("F", &n, &i_one, d_save, &i_one, work);
            norm_du = fla_lapack_zlange("F", &du_size, &i_one, du_save, &i_one, work);
            zgetrf_(&n, &n, A, &lda, ipiv, &info);
            /* Calculate the difference between d_save and the diagonal of A matrix */
            d_ptr = ((dcomplex *)A);
            zaxpy_(&n, &z_n_one, d_ptr, &inc, d_save, &i_one);
            /* Calculate the difference between du_save and the upper diagonal of A matrix */
            du_ptr = ((dcomplex *)A + lda);
            zaxpy_(&du_size, &z_n_one, du_ptr, &inc, du_save, &i_one);
            /* Calculate the difference between dl_save and the 2nd upper diagonal of A matrix */
            dl_ptr = ((dcomplex *)A + (2 * lda));
            zaxpy_(&dl_size, &z_n_one, dl_ptr, &inc, dl_save, &i_one);

            norm3 = fla_lapack_zlange("F", &dl_size, &i_one, dl_save, &i_one, work);
            norm4 = fla_lapack_zlange("F", &n, &i_one, d_save, &i_one, work);
            norm5 = fla_lapack_zlange("F", &du_size, &i_one, du_save, &i_one, work);
            resid3 = ((norm3 + norm4 + norm5) / (norm_dl + norm_d + norm_du)) / (eps * n);
            break;
        }
    }
    free_vector(ipiv);
    free_matrix(A);

    residual = fla_test_max(resid1, resid2);
    residual = fla_test_max(resid3, residual);

    FLA_PRINT_TEST_STATUS(n, n, residual, err_thresh);
    FLA_PRINT_SUBTEST_STATUS(resid1, err_thresh, "01");
    FLA_PRINT_SUBTEST_STATUS(resid2, err_thresh, "02");
    FLA_PRINT_SUBTEST_STATUS(resid3, err_thresh, "03");
}<|MERGE_RESOLUTION|>--- conflicted
+++ resolved
@@ -7,16 +7,6 @@
  *  */
 
 #include "test_common.h"
-<<<<<<< HEAD
-void validate_gtsv(integer datatype, integer n, integer nrhs, void *B, integer ldb, void *X,
-                   void *Xact, integer ldx, void *dl, void *d, void *du, void *dl_save,
-                   void *d_save, void *du_save, integer info, void *scal, char imatrix,
-                   double *residual)
-{
-    if(n == 0 || nrhs == 0)
-        return;
-=======
->>>>>>> 8545bc6f
 
 extern double perf;
 extern double time_min;
@@ -29,8 +19,6 @@
     void *A, *ipiv;
     integer dl_size, du_size, inc, lda;
     char NORM = '1';
-<<<<<<< HEAD
-=======
     integer info;
     double residual, resid1 = 0., resid2 = 0., resid3 = 0.;
 
@@ -43,7 +31,6 @@
      * an extreme value indicating that API returned
      * unexpected info value */
     FLA_TEST_PRINT_INVALID_STATUS(n, n, err_thresh);
->>>>>>> 8545bc6f
 
     /* Set sizes and dimensions for vector and matrix */
     dl_size = n - 2, du_size = n - 1;
@@ -68,11 +55,7 @@
             compute_matrix_norm(datatype, NORM, n, nrhs, B, ldb, &norm_B, imatrix, work);
             slagtm_("N", &n, &nrhs, &s_one, dl, d, du, X, &ldx, &s_n_one, B, &ldb);
             compute_matrix_norm(datatype, NORM, n, nrhs, B, ldb, &norm1, imatrix, work);
-<<<<<<< HEAD
-            resid1 = (norm1 / norm_B)/(eps * n);
-=======
-            resid1 = (norm1 / norm_B) / (eps * n);
->>>>>>> 8545bc6f
+            resid1 = (norm1 / norm_B) / (eps * n);
 
             /* Test 2: Compute norm (Xact - X / (eps * norm_X *n)) */
             if(Xact != NULL)
@@ -80,19 +63,11 @@
                 compute_matrix_norm(datatype, NORM, n, nrhs, X, ldx, &norm_X, imatrix, work);
                 matrix_difference(datatype, n, nrhs, X, ldx, Xact, ldx);
                 compute_matrix_norm(datatype, NORM, n, nrhs, X, ldx, &norm2, imatrix, work);
-<<<<<<< HEAD
-                resid2 = (norm2 / norm_X) /(eps * n);
-            }
-            else
-            {
-                resid2 = (float)*residual;
-=======
-                resid2 = (norm2 / norm_X) / (eps * n * 10);
-            }
-            else
-            {
-                resid2 = (float)err_thresh;
->>>>>>> 8545bc6f
+                resid2 = (norm2 / norm_X) / (eps * n * 10);
+            }
+            else
+            {
+                resid2 = (float)err_thresh;
             }
 
             /* Test3 : Compute norm for tridiagonal vectors dl, d, du by
@@ -120,13 +95,8 @@
         }
         case DOUBLE:
         {
-<<<<<<< HEAD
-            double eps, norm_X = 0, norm_B = 0, norm1 = 0, norm2 = 0, resid1 = 0, resid2 = 0;
-            double norm_dl = 0, norm_d = 0, norm_du = 0, norm3 = 0, norm4 = 0, norm5 = 0, resid3;
-=======
             double eps, norm_X = 0, norm_B = 0, norm1 = 0, norm2 = 0;
             double norm_dl = 0, norm_d = 0, norm_du = 0, norm3 = 0, norm4 = 0, norm5 = 0;
->>>>>>> 8545bc6f
             double *d_ptr, *dl_ptr, *du_ptr;
 
             eps = fla_lapack_dlamch("P");
@@ -135,11 +105,7 @@
             compute_matrix_norm(datatype, NORM, n, nrhs, B, ldb, &norm_B, imatrix, work);
             dlagtm_("N", &n, &nrhs, &d_one, dl, d, du, X, &ldx, &d_n_one, B, &ldb);
             compute_matrix_norm(datatype, NORM, n, nrhs, B, ldb, &norm1, imatrix, work);
-<<<<<<< HEAD
-            resid1 = (norm1 / norm_B) /(eps * n);
-=======
-            resid1 = (norm1 / norm_B) / (eps * n);
->>>>>>> 8545bc6f
+            resid1 = (norm1 / norm_B) / (eps * n);
 
             if(Xact != NULL)
             {
@@ -147,19 +113,11 @@
                 compute_matrix_norm(datatype, NORM, n, nrhs, X, ldx, &norm_X, imatrix, work);
                 matrix_difference(datatype, n, nrhs, X, ldx, Xact, ldx);
                 compute_matrix_norm(datatype, NORM, n, nrhs, X, ldx, &norm2, imatrix, work);
-<<<<<<< HEAD
-                resid2 = (norm2 / norm_X) /(eps * n);
-            }
-            else
-            {
-                resid2 = (float)*residual;
-=======
-                resid2 = (norm2 / norm_X) / (eps * n * 10);
-            }
-            else
-            {
-                resid2 = (float)err_thresh;
->>>>>>> 8545bc6f
+                resid2 = (norm2 / norm_X) / (eps * n * 10);
+            }
+            else
+            {
+                resid2 = (float)err_thresh;
             }
 
             /* Test3 : Compute norm for tridiagonal vectors dl, d, du by
@@ -197,8 +155,7 @@
             compute_matrix_norm(datatype, NORM, n, nrhs, B, ldb, &norm_B, imatrix, work);
             clagtm_("N", &n, &nrhs, &s_one, dl, d, du, X, &ldx, &s_n_one, B, &ldb);
             compute_matrix_norm(datatype, NORM, n, nrhs, B, ldb, &norm1, imatrix, work);
-<<<<<<< HEAD
-            resid1 = (norm1 / norm_B) /(eps * n);
+            resid1 = (norm1 / norm_B) / (eps * n);
 
             if(Xact != NULL)
             {
@@ -206,28 +163,12 @@
                 compute_matrix_norm(datatype, NORM, n, nrhs, X, ldx, &norm_X, imatrix, work);
                 matrix_difference(datatype, n, nrhs, X, ldx, Xact, ldx);
                 compute_matrix_norm(datatype, NORM, n, nrhs, X, ldx, &norm2, imatrix, work);
-                resid2 = (norm2 / norm_X) /(eps * n);
-            }
-            else
-            {
-                resid2 = (float)*residual;
-            }
-=======
-            resid1 = (norm1 / norm_B) / (eps * n);
-
-            if(Xact != NULL)
-            {
-                /* Test 2: Compute norm (xact - x / (eps * norm_X *n)) */
-                compute_matrix_norm(datatype, NORM, n, nrhs, X, ldx, &norm_X, imatrix, work);
-                matrix_difference(datatype, n, nrhs, X, ldx, Xact, ldx);
-                compute_matrix_norm(datatype, NORM, n, nrhs, X, ldx, &norm2, imatrix, work);
-                resid2 = (norm2 / norm_X) / (eps * n * 10);
-            }
-            else
-            {
-                resid2 = (float)err_thresh;
-            }
->>>>>>> 8545bc6f
+                resid2 = (norm2 / norm_X) / (eps * n * 10);
+            }
+            else
+            {
+                resid2 = (float)err_thresh;
+            }
 
             /* Test3 : Compute norm for tridiagonal vectors dl, d, du by
              * Calculating the difference between tridiagonal vector (d, du, dl)
@@ -250,11 +191,6 @@
             norm4 = fla_lapack_clange("F", &n, &i_one, d_save, &i_one, work);
             norm5 = fla_lapack_clange("F", &du_size, &i_one, du_save, &i_one, work);
             resid3 = ((norm3 + norm4 + norm5) / (norm_dl + norm_d + norm_du)) / (eps * n);
-<<<<<<< HEAD
-
-            *residual = (double)fla_max(fla_max(resid1, resid2), resid3);
-=======
->>>>>>> 8545bc6f
             break;
         }
         case DOUBLE_COMPLEX:
@@ -269,11 +205,7 @@
             compute_matrix_norm(datatype, NORM, n, nrhs, B, ldb, &norm_B, imatrix, work);
             zlagtm_("N", &n, &nrhs, &d_one, dl, d, du, X, &ldx, &d_n_one, B, &ldb);
             compute_matrix_norm(datatype, NORM, n, nrhs, B, ldb, &norm1, imatrix, work);
-<<<<<<< HEAD
-            resid1 = (norm1 / norm_B) /(eps * n);
-=======
-            resid1 = (norm1 / norm_B) / (eps * n);
->>>>>>> 8545bc6f
+            resid1 = (norm1 / norm_B) / (eps * n);
 
             if(Xact != NULL)
             {
@@ -281,19 +213,11 @@
                 compute_matrix_norm(datatype, NORM, n, nrhs, X, ldx, &norm_X, imatrix, work);
                 matrix_difference(datatype, n, nrhs, X, ldx, Xact, ldx);
                 compute_matrix_norm(datatype, NORM, n, nrhs, X, ldx, &norm2, imatrix, work);
-<<<<<<< HEAD
-                resid2 = (norm2 / norm_X) /(eps * n);
-            }
-            else
-            {
-                resid2 = (float)*residual;
-=======
-                resid2 = (norm2 / norm_X) / (eps * n * 10);
-            }
-            else
-            {
-                resid2 = (float)err_thresh;
->>>>>>> 8545bc6f
+                resid2 = (norm2 / norm_X) / (eps * n * 10);
+            }
+            else
+            {
+                resid2 = (float)err_thresh;
             }
 
             /* Test3 : Compute norm for tridiagonal vectors dl, d, du by
