# STEPS TO COMPILE AOCL-LAPACK USING CMAKE
## 1. Generating AOCL-LAPACK library

Create a new build directory e.g. build1
        
    mkdir build1
    cd build1

Use the following command to configure project

#### GCC:

    With LP64
        cmake ../ -DENABLE_AMD_FLAGS=ON -DCMAKE_INSTALL_PREFIX=<path>
    
    With ILP64
        cmake ../ -DENABLE_ILP64=ON -DENABLE_AMD_FLAGS=ON -DCMAKE_INSTALL_PREFIX=<path>
	
    Note: Use -DCMAKE_C_COMPILER flag to set the compiler
            -DCMAKE_C_COMPILER=gcc OR
            export CC=gcc

#### AOCC:
<<<<<<< HEAD

     export CC=clang
     export CXX=clang++
     export FC=flang
     export FLIBS="-lflang"

     With LP64
         cmake ../ -DENABLE_AMD_AOCC_FLAGS=ON -DCMAKE_INSTALL_PREFIX=<path>
     
     With ILP64
         cmake ../ -DENABLE_ILP64=ON -DENABLE_AMD_AOCC_FLAGS=ON -DCMAKE_INSTALL_PREFIX=<path>

Shared library is turned on by default. To generate Static library provide additional option

    -DBUILD_SHARED_LIBS=OFF

Compile library using following command. This will generate libflame.a/libflame.so library in the lib directory
        
    cmake --build . -j OR make -j

Install the library

=======

     export CC=clang
     export CXX=clang++
     export FC=flang
     export FLIBS="-lflang"

     With LP64
         cmake ../ -DENABLE_AMD_AOCC_FLAGS=ON -DCMAKE_INSTALL_PREFIX=<path>
     
     With ILP64
         cmake ../ -DENABLE_ILP64=ON -DENABLE_AMD_AOCC_FLAGS=ON -DCMAKE_INSTALL_PREFIX=<path>

Shared library is turned on by default. To generate Static library provide additional option

    -DBUILD_SHARED_LIBS=OFF

Compile library using following command. This will generate libflame.a/libflame.so library in the lib directory
        
    cmake --build . -j OR make -j

Install the library

>>>>>>> 8545bc6f
    make install

Linking with AOCL-BLAS
------------------------------------
AOCL-LAPACK can be linked with any Netlib BLAS compliant library when compiled with standard cmake options above. However, AOCL-LAPACK provides an option to explicitly to link with AOCL-BLAS library at compile time. This option helps achieve better performance for certain APIs on AMD "Zen" CPUs by invoking lower level AOCL-BLAS APIs directly. To force AOCL-LAPACK to use AOCL-BLAS library, provide option ENABLE_AOCL_BLAS in cmake configuration

`cmake -DENABLE_AMD_AOCC_FLAGS=ON -DENABLE_AOCL_BLAS=ON ...`

The path of AOCL-BLAS library can be provided in one of the following methods
<<<<<<< HEAD
1. Set "AOCL_ROOT" environment variable to the root path where AOCL-BLAS library `($AOCL_ROOT/lib)` and header files `("$AOCL_ROOT"/include)` are located.
=======
1. Set "AOCL_ROOT" environment variable to the root path where AOCL-BLAS library `($AOCL_ROOT/lib)` and header files `("$AOCL_ROOT"/include)` are located. AOCL_ROOT must ideally be path where all AOCL libraries are installed including AOCL-Utils and AOCL-BLAS.
>>>>>>> 8545bc6f
`export AOCL_ROOT=<path to AOCL-BLAS>`

2. Specify root path of AOCL-BLAS library through cmake option "AOCL_ROOT"
`cmake -DENABLE_AMD_AOCC_FLAGS=ON -DENABLE_AOCL_BLAS=ON -DAOCL_ROOT=<path to AOCL-BLAS> ...`

The path specified in AOCL_ROOT must have "include" directory and a "lib" directory that contains the necesaary header files and AOCL-BLAS binary respectively.

Linking with AOCL Utilities library
------------------------------------
AOCL-LAPACK depends on AOCL Utilities library, AOCL-Utils for certain functions including CPU architecture detection at runtime. The default build of AOCL-LAPACK requires path to AOCL-Utils header files to be set as follows

<<<<<<< HEAD
- For CMake based build, ensure header file path of AOCL-Utils is  set using LIBAOCLUTILS_INCLUDE_PATH option.
=======
- For CMake build, the path of AOCL-Utils library can be provided in one of the following methods 
1. Set "AOCL_ROOT" environment variable to the root path where AOCL-Utils library  header files `("$AOCL_ROOT"/include)` are located. AOCL_ROOT must ideally be path where all AOCL libraries are installed including AOCL-Utils and AOCL-BLAS.
`export AOCL_ROOT=<path to AOCL-Utils>`

2. Set LIBAOCLUTILS_INCLUDE_PATH option.
>>>>>>> 8545bc6f

        cmake ../ -DENABLE_AMD_FLAGS=ON -DLIBAOCLUTILS_INCLUDE_PATH=<path/to/libaoclutils/header/files>

- For autoconfigure makefile based build, ensure header file path of  AOCL-Utils is set in CFLAGS before running make command.
  
        export CFLAGS="-I<path to libaoclutils include directory>"
        configure --enable-amd-flags
        make -j

In the default build mode, applications using AOCL-LAPACK must link with AOCL-Utils explicitly.

User has an option to merge the AOCL-Utils library with AOCL-LAPACK library. This can be done using "ENABLE_EMBED_AOCLUTILS" option for both CMake and autoconfigure tools build mode. With this option, AOCL-LAPACK can automatically link with libaoclutils library by downloading the source of libaoclutils from AMD GitHub, compiling it and linking/merging with AOCL-LAPACK library. Following is the sample command.

CMake Build:  

    cmake ../ -DENABLE_AMD_FLAGS=ON -DENABLE_EMBED_AOCLUTILS=ON

Autoconfigure :   

    configure --enable-amd-flags
    make ENABLE_EMBED_AOCLUTILS=1 -j

With embed AOCL-Utils build, if user provides an external path for libaoclutils binary and header files via separate flags, 'LIBAOCLUTILS_LIBRARY_PATH' and 'LIBAOCLUTILS_INCLUDE_PATH' respectively, user provided library is used instead of downloading from GitHub. Following is a sample command for the same

CMake Build:  
    
    cmake ../ -DENABLE_AMD_FLAGS=ON -DENABLE_EMBED_AOCLUTILS=ON -DLIBAOCLUTILS_LIBRARY_PATH=<path/to/libaoclutils/library> -DLIBAOCLUTILS_INCLUDE_PATH=<path/to/libaoclutils/header/files>

Autoconfigure :   

    configure --enable-amd-flags
    make ENABLE_EMBED_AOCLUTILS=1 LIBAOCLUTILS_LIBRARY_PATH=<path/to/libaoclutils/library> LIBAOCLUTILS_INCLUDE_PATH=<path/to/libaoclutils/header/files> -j


## 2. Building main Test and AOCL_FLA_PROGRESS Test Suite
In order to build tests an additional flag, BUILD_TEST, must be set ON

    -DBUILD_TEST=ON 
    -DCMAKE_EXT_BLAS_LIBRARY_DEPENDENCY_PATH="<path to blas library>" 
    -DEXT_BLAS_LIBNAME="<blas_lib_name>"
    -DBLAS_HEADER_PATH="<path to AOCL-BLAS header file blis.h>"
    -DLIBAOCLUTILS_LIBRARY_PATH="<full path to AOCL-Utils library including library file>"

This will enable aocl progress feature tests and main test suite. It will generate test_libFLAME_aocl , test_lapack.x executables in the respective directories.

#### Note:
1. Building tests require path to AOCL-Utils library and an external blas library. Refer to Readme in respective test suite directory for more details.
2. EXT_BLAS_LIBNAME flag can be set with space separated binaries for BLAS libraries which may have more than one binary file. But all of them
   must be under the same directory as set in flag CMAKE_EXT_BLAS_LIBRARY_DEPENDENCY_PATH.

Recomended to use AOCL-BLAS sharedlib with AOCL-LAPACK sharedlib

## 3 Building Legacy test and Netlib test
#### 1. To build Legacy test suite use
    -DBUILD_LEGACY_TEST=ON 
    -DCMAKE_EXT_BLAS_LIBRARY_DEPENDENCY_PATH="<path to blas library>" 
    -DEXT_BLAS_LIBNAME=blas_lib_name
    -DBLAS_HEADER_PATH="<path to AOCL-BLAS header file blis.h>"
    -DLIBAOCLUTILS_LIBRARY_PATH="<full path to AOCL-Utils library including library file>"

Note: On Windows, to build and run legacy test suite, a separate macro flag is enabled during AOCL-LAPACK library build because of certain constraints in legacy test suite.
    
#### 2. To Build Netlib-test add `-DBUILD_NETLIB_TEST=ON` along with cmake commands.
        
Note: Windows requires running create_new_testdir.bat script before running netlib test

## 4. Building documentation
    # Requirements:
        1. python >= 3.9
        2. doxygen >= 1.9.6
        3. sphinx >= 7.3.7
            python -m pip install sphinx==7.3.7
        4. rocm-docs-core == 0.30.0
            python -m pip install rocm-docs-core==0.30.0
        5. breathe >= 4.30.0
            python -m pip install breathe==4.30.0

    # To build the documentation in /libflame/docs/libflame/sphinx/html directory use
     -DBUILD_DOC=ON
    e.g.
        cmake ../ -DBUILD_DOC=ON -DENABLE_AMD_FLAGS=ON -DCMAKE_INSTALL_PREFIX=<path>

## 5. ENABLE TRACE and LOGS
    
User may also enable trace and logs by passing `-DENABLE_AOCL_DTL=[OPTION]`
along with setting the value of Macros `AOCL_DTL_TRACE_ENABLE` and `AOCL_DTL_LOG_ENABLE` to 1 in file `libflame/src/aocl_dtl/aocldtlcf.h`

e.g.
    
    cmake ../ -DENABLE_ILP64=OFF -DENABLE_AMD_FLAGS=ON -DBUILD_TEST=ON -DENABLE_AOCL_DTL=[DTL_OPTION] -DCMAKE_EXT_BLAS_LIBRARY_DEPENDENCY_PATH="<path to blas library>" -DEXT_BLAS_LIBNAME=<BLAS_lib_name> -DCMAKE_INSTALL_PREFIX=<path> -DBLAS_HEADER_PATH="<path to AOCL-BLAS header file blis.h>" -DLIBAOCLUTILS_LIBRARY_PATH="<full path to AOCL-Utils library including library file>"

#### DTL_OPTIONS:

    1. "ALL" to ENABLE TRACE and LOG
	2. "TRACE" to ENABLE TRACE
	3. "LOG" to ENABLE LOGS
	4. "OFF" to Disable trace and log, if -DENABLE_AOCL_DTL is not passed with the cmake command, DTL is turned off

## 6. Using an external Lapack library to run tests

In order to run tests on an external lapack library an additional option
`-DEXT_LAPACK_LIBRARY_PATH="path/to/external/lapack/library"` and `-DEXT_LAPACK_LIBNAME="NAME_OF_THE_LAPACK_LIB"` can be passed, if the above options are left blank AOCL-LAPACK library will be used

## 7. Linking with an external openmp library
In order to link with an external openmp library user can pass `-DEXT_OPENMP_PATH=<openmp lib path> -DEXT_OPENMP_LIB=<openmp lib name>`
    
#### Note:   
1. In order to use openmp from the system -DEXT_OPENMP_PATH is to be left blank
2. To link Intel OpenMP library,libiomp5.so, set following flag addtionally
    - gcc: `-DCMAKE_C_FLAG="-fopenmp"`
    - aocc: `-DCMAKE_C_FLAG="-fopenmp=libiomp5"`


## 8. Using ctest
Ctest is enabled when `-DBUILD_TEST=ON` OR `-DBUILD_LEGACY_TEST=ON` OR `-DBUILD_NETLIB_TEST=ON`
To run ALL ctests together following command can be given.
    
    ctest --test-dir [BUILD_DIR]

To run a specific ctest following command can be given.
    
    ctest -R [TEST_NAME]

**Note**: Test names can be listed by
        
    ctest -N

To run build from any location
    
    ctest --test-dir [BUILD_DIR]

Additionally `--verbose` can be added to print the output from the executable.
#### Example:
Following command can be used to run tests with regular expression neg_test
            
    ctest --test-dir <build_dir> -R neg_test --verbose
    
On windows additional "-C Release"  is needed to run the test
    
    ctest --test-dir <build_dir> -R neg_test -C Release --verbose

To list all the tests `ctest --test-dir [BUILD_DIR] -N` can be given

## 9. ENABLE GCOV
In order to enable code coverage `-DENABLE_GCOV` can be passed during configuration.
After running the executable in the root directory run

    bash generate_code_coverage_html.sh

It will give you a prompt to view the code coverage of that particular application.

## 10. pkg-config support
When building the package using cmake, pkg-config metadata file for the library is generated in
<<<<<<< HEAD
the location `{CMAKE_INSTALL_PREFIX}/share/pkgconfig/`. 
- The pkg-config metadata file should be placed at a location recognized by pkg-config tool.
- libblis should be installed along with it's pkg-config metadata file.
=======
the location `{CMAKE_INSTALL_PREFIX}/lib/pkgconfig/`. 
- The pkg-config metadata file should be placed at a location recognized by pkg-config tool.
- aocl-blas and aocl-utils should be installed along with it's pkg-config metadata file.

## Building using CMake presets

AOCL-LAPACK provides with build, testing and test workflow cmake presets for most common configurations. You can list
all available configurations with the following command:


| Preset type        |Command                                       |
|--------------------|----------------------------------------------|
| Configuration      | `cmake --list-presets`                       |
| Build              | `cmake --build --list-presets`               |
| CTest**            | `ctest --list-presets`                       |
| Workflow**         | `cmake --workflow --list-presets`            |

> ** CTest and Workflow presets are not available for Windows platform.

### Configuration presets

These presets are used to configure the project. AOCL-LAPACK requires AOCL-Utils library to be linked with it. It 
also reqires BLAS library if building tests. You can provide the path to AOCL-Utils and BLAS library on the command line
or if you have pkg-config files for these libraries (aocl-utils.pc and blis.pc) in your system, the build system will
automatically use them. Make sure the pkg-config files are in the default search path for pkg-config or set PKG_CONFIG_PATH environment variable to the directory containing these files.

> **Note for Windows:**
 On windows platform auto configuration using pkg-config files are not supported. You will need to provide following options when configuring the project: LIBAOCLUTILS_LIBRARY_PATH, LIBAOCLUTILS_INCLUDE_PATH and EXT_BLAS_LIBNAME for the basic build


Presets names use the following convention: `<os>-<buildsystem>-<compiler>-<st/mt>-<lp/ilp>-<static/shared>-<isa-mode>-<other optional commands>`

| Option                  | Allowed Values                                   | Notes                                                                                       |
|-------------------------|--------------------------------------------------|---------------------------------------------------------------------------------------------|
| os                      | linux, win (Windows)                             |                                                                                             |
| buildsystem             | - **Linux**: make <br> - **Windows**: ninja      | When using ninja on Windows, the build system will automatically use LLVM toolchain. **compiler** option should be omitted in this case |
| compiler                | - **Linux**: gcc, aocc <br> - **Windows**: msvc  | When using msvc, Microsoft Visual Studio toolchain is used as buildsystem. **buildsystem** option should be omitted in this case |
| st/mt                   | st, mt                                           | Single-threaded or multi-threaded build                                                     |
| lp/ilp                  | lp, ilp                                          | LP64 or ILP64 build                                                                         |
| static/shared           | static, shared                                   | Static or shared library                                                                    |
| isa-mode                | autosia, avx, avx2, avx512                       | ISA mode for the build                                                                      |
| other optional commands | test, aoclblas                                   | - **test**: Builds libflame test binary <br> - **aoclblas**: Enables tight coupling with aoclblas |


Examples:

Building AOCL-LAPACK without tests:

- With AOCL-Utils pkg-config files

        cmake --preset <preset-name>

- Without AOCL-Utils pkg-config files

        cmake --preset <preset-name> -DLIBAOCLUTILS_LIBRARY_PATH=<path/to/libaoclutils/lib/file> -DLIBAOCLUTILS_INCLUDE_PATH=<path/to/libaoclutils/header/files>


Building AOCL-LAPACK with tests:

- With AOCL-Utils and BLAS pkg-config files

        cmake --preset <preset-name ending with test>
    
- Without AOCL-Utils and BLAS pkg-config files
            
        cmake --preset <preset-name ending with test> -DLIBAOCLUTILS_LIBRARY_PATH=<path/to/libaoclutils/file> -DLIBAOCLUTILS_INCLUDE_PATH=<path/to/libaoclutils/header/files> -DCMAKE_EXT_BLAS_LIBRARY_DEPENDENCY_PATH=<path/to/blas/lib> -DEXT_BLAS_LIBNAME=<blas_lib_name> -DBLAS_HEADER_PATH=<path/to/blis.h>

> Note that when building libflame integrated with AOCL-BLAS library and if the blis pkg-config file is not available, AOCL-ROOT variable must be set as mentioned in the section "Linking with AOCL-BLAS".


### Build presets
AOCL-LAPACK provides two types of build presets for each configuration preset.

1. `build` preset: This preset is named same as the configuration preset. It is used to build the library.
1. `install` preset: This preset is named `install-<configuration-preset>`. It will build and install the library. By default, the library is installed in the `install-<suffix>` where suffix is determined by the configuration preset. If you want to install the library in a different location, you can provide the path using the `CMAKE_INSTALL_PREFIX` variable. while configuring the project.

```
cmake --build --preset <build-preset>
```

### Test presets
AOCL-LAPACK provides test presets for each configuration preset. These presets are used to run tests on the library. Once the library is built, you can run the tests using the following command:

    ctest --preset <test-preset>

### Workflow presets
Workflow presets are used to configure, build, install and run tests in a single command. You can use the following command to run the workflow:

    cmake --workflow --preset <workflow-preset>

As of now cmake workflow presets do not accept any additional arguments, so you cannot manually set the path to AOCL-Utils or BLAS library. Either use the pkg-config files or as a workaround you can do the following:

1. Configure the project using the configuration preset with the required paths.
    
        cmake --preset <preset with same name as workflow preset> ... <additional arguments>

2. Run the workflow preset.
    
        cmake --workflow --preset <workflow-preset>

>>>>>>> 8545bc6f
<|MERGE_RESOLUTION|>--- conflicted
+++ resolved
@@ -21,7 +21,6 @@
             export CC=gcc
 
 #### AOCC:
-<<<<<<< HEAD
 
      export CC=clang
      export CXX=clang++
@@ -44,30 +43,6 @@
 
 Install the library
 
-=======
-
-     export CC=clang
-     export CXX=clang++
-     export FC=flang
-     export FLIBS="-lflang"
-
-     With LP64
-         cmake ../ -DENABLE_AMD_AOCC_FLAGS=ON -DCMAKE_INSTALL_PREFIX=<path>
-     
-     With ILP64
-         cmake ../ -DENABLE_ILP64=ON -DENABLE_AMD_AOCC_FLAGS=ON -DCMAKE_INSTALL_PREFIX=<path>
-
-Shared library is turned on by default. To generate Static library provide additional option
-
-    -DBUILD_SHARED_LIBS=OFF
-
-Compile library using following command. This will generate libflame.a/libflame.so library in the lib directory
-        
-    cmake --build . -j OR make -j
-
-Install the library
-
->>>>>>> 8545bc6f
     make install
 
 Linking with AOCL-BLAS
@@ -77,11 +52,7 @@
 `cmake -DENABLE_AMD_AOCC_FLAGS=ON -DENABLE_AOCL_BLAS=ON ...`
 
 The path of AOCL-BLAS library can be provided in one of the following methods
-<<<<<<< HEAD
-1. Set "AOCL_ROOT" environment variable to the root path where AOCL-BLAS library `($AOCL_ROOT/lib)` and header files `("$AOCL_ROOT"/include)` are located.
-=======
 1. Set "AOCL_ROOT" environment variable to the root path where AOCL-BLAS library `($AOCL_ROOT/lib)` and header files `("$AOCL_ROOT"/include)` are located. AOCL_ROOT must ideally be path where all AOCL libraries are installed including AOCL-Utils and AOCL-BLAS.
->>>>>>> 8545bc6f
 `export AOCL_ROOT=<path to AOCL-BLAS>`
 
 2. Specify root path of AOCL-BLAS library through cmake option "AOCL_ROOT"
@@ -93,15 +64,11 @@
 ------------------------------------
 AOCL-LAPACK depends on AOCL Utilities library, AOCL-Utils for certain functions including CPU architecture detection at runtime. The default build of AOCL-LAPACK requires path to AOCL-Utils header files to be set as follows
 
-<<<<<<< HEAD
-- For CMake based build, ensure header file path of AOCL-Utils is  set using LIBAOCLUTILS_INCLUDE_PATH option.
-=======
 - For CMake build, the path of AOCL-Utils library can be provided in one of the following methods 
 1. Set "AOCL_ROOT" environment variable to the root path where AOCL-Utils library  header files `("$AOCL_ROOT"/include)` are located. AOCL_ROOT must ideally be path where all AOCL libraries are installed including AOCL-Utils and AOCL-BLAS.
 `export AOCL_ROOT=<path to AOCL-Utils>`
 
 2. Set LIBAOCLUTILS_INCLUDE_PATH option.
->>>>>>> 8545bc6f
 
         cmake ../ -DENABLE_AMD_FLAGS=ON -DLIBAOCLUTILS_INCLUDE_PATH=<path/to/libaoclutils/header/files>
 
@@ -255,11 +222,6 @@
 
 ## 10. pkg-config support
 When building the package using cmake, pkg-config metadata file for the library is generated in
-<<<<<<< HEAD
-the location `{CMAKE_INSTALL_PREFIX}/share/pkgconfig/`. 
-- The pkg-config metadata file should be placed at a location recognized by pkg-config tool.
-- libblis should be installed along with it's pkg-config metadata file.
-=======
 the location `{CMAKE_INSTALL_PREFIX}/lib/pkgconfig/`. 
 - The pkg-config metadata file should be placed at a location recognized by pkg-config tool.
 - aocl-blas and aocl-utils should be installed along with it's pkg-config metadata file.
@@ -360,4 +322,3 @@
     
         cmake --workflow --preset <workflow-preset>
 
->>>>>>> 8545bc6f
