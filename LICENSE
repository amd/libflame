This summary and the license information provided below is for reference
purposes and is not intended to be a comprehensive list of all copyright notices
<<<<<<< HEAD
or license terms and conditions applicable to AOCL-LAPACK Library version 5.0.
Please refer to the source code files in AOCL-LAPACK Library version 5.0 for all
=======
or license terms and conditions applicable to LAPACK Library version 5.1.
Please refer to the source code files in AOCL-LAPACK Library version 5.1 for all
>>>>>>> 8545bc6f
copyrights and licenses.

AMD copyrighted code (BSD-3-clause)

Copyright Statements
Copyright (C) 2008-2022,Advanced Micro Devices, Inc. All rights reserved.
Copyright (c) 2022-2023, Advanced Micro Devices, Inc. All rights reserved.

License Text http://spdx.org/licenses/BSD-3-Clause

Redistribution and use in source and binary forms, with or without modification,
are permitted provided that the following conditions are met:
* Redistributions of source code must retain the above copyright notice, this
* list of conditions and the following disclaimer.
* Redistributions in binary form must reproduce the above copyright notice, this
* list of conditions and the following disclaimer in the documentation and/or
* other materials provided with the distribution.
* Neither the name of the copyright holders nor the names of its contributors
* may be used to endorse or promote products derived from this software without
* specific prior written permission.

THIS SOFTWARE IS PROVIDED BY COPYRIGHT HOLDERS AND CONTRIBUTORS "AS IS" AND ANY
EXPRESS OR IMPLIED WARRANTIES, INCLUDING, BUT NOT LIMITED TO, THE IMPLIED
WARRANTIES OF MERCHANTABILITY AND FITNESS FOR A PARTICULAR PURPOSE ARE
DISCLAIMED. IN NO EVENT SHALL THE COPYRIGHT HOLDERS OR CONTRIBUTORS BE LIABLE
FOR ANY DIRECT, INDIRECT, INCIDENTAL, SPECIAL, EXEMPLARY, OR CONSEQUENTIAL
DAMAGES (INCLUDING, BUT NOT LIMITED TO, PROCUREMENT OF SUBSTITUTE GOODS OR
SERVICES; LOSS OF USE, DATA, OR PROFITS; OR BUSINESS INTERRUPTION) HOWEVER
CAUSED AND ON ANY THEORY OF LIABILITY, WHETHER IN CONTRACT, STRICT LIABILITY, OR
TORT (INCLUDING NEGLIGENCE OR OTHERWISE) ARISING IN ANY WAY OUT OF THE USE OF
THIS SOFTWARE, EVEN IF ADVISED OF THE POSSIBILITY OF SUCH DAMAGE.

AMD copyrighted code (MIT)

Copyright Statements
Copyright (c) 2019 - present Advanced Micro Devices, Inc. All rights reserved.

License Text http://spdx.org/licenses/MIT

Permission is hereby granted, free of charge, to any person obtaining a copy of
this software and associated documentation files (the "Software"), to deal in
the Software without restriction, including without limitation the rights to
use, copy, modify, merge, publish, distribute, sublicense, and/or sell copies of
the Software, and to permit persons to whom the Software is furnished to do so,
subject to the following conditions:

The above copyright notice and this permission notice shall be included in all
copies or substantial portions of the Software.

THE SOFTWARE IS PROVIDED "AS IS", WITHOUT WARRANTY OF ANY KIND, EXPRESS OR
IMPLIED, INCLUDING BUT NOT LIMITED TO THE WARRANTIES OF MERCHANTABILITY, FITNESS
FOR A PARTICULAR PURPOSE AND NON-INFRINGEMENT. IN NO EVENT SHALL THE AUTHORS OR
COPYRIGHT HOLDERS BE LIABLE FOR ANY CLAIM, DAMAGES OR OTHER LIABILITY, WHETHER
IN AN ACTION OF CONTRACT, TORT OR OTHERWISE, ARISING FROM, OUT OF OR IN
CONNECTION WITH THE SOFTWARE OR THE USE OR OTHER DEALINGS IN THE SOFTWARE.

cmake v-u (BSD 3-Clause)

Copyright Statements
CMake - Cross Platform Makefile Generator
Copyright 2000-2018 Kitware, Inc. and Contributors
All rights reserved.

License Text https://spdx.org/licenses/BSD-3-Clause.html

Redistribution and use in source and binary forms, with or without modification,
are permitted provided that the following conditions are met:
Redistributions of source code must retain the above copyright notice, this list
of conditions and the following disclaimer.
Redistributions in binary form must reproduce the above copyright notice, this
list of conditions and the following disclaimer in the documentation and/or
other materials provided with the distribution.
Neither the name of the <organization> nor the names of its contributors may be
used to endorse or promote products derived from this software without specific
prior written permission.

THIS SOFTWARE IS PROVIDED BY THE COPYRIGHT HOLDERS AND CONTRIBUTORS "AS IS" AND
ANY EXPRESS OR IMPLIED WARRANTIES, INCLUDING, BUT NOT LIMITED TO, THE IMPLIED
WARRANTIES OF MERCHANTABILITY AND FITNESS FOR A PARTICULAR PURPOSE ARE
DISCLAIMED. IN NO EVENT SHALL <COPYRIGHT HOLDER> BE LIABLE FOR ANY DIRECT,
INDIRECT, INCIDENTAL, SPECIAL, EXEMPLARY, OR CONSEQUENTIAL DAMAGES (INCLUDING,
BUT NOT LIMITED TO, PROCUREMENT OF SUBSTITUTE GOODS OR SERVICES; LOSS OF USE,
DATA, OR PROFITS; OR BUSINESS INTERRUPTION) HOWEVER CAUSED AND ON ANY THEORY OF
LIABILITY, WHETHER IN CONTRACT, STRICT LIABILITY, OR TORT (INCLUDING NEGLIGENCE
OR OTHERWISE) ARISING IN ANY WAY OUT OF THE USE OF THIS SOFTWARE, EVEN IF
ADVISED OF THE POSSIBILITY OF SUCH DAMAGE.

CMake-codecov v-u (BSD-3-clause)

Copyright Statements
Copyright (c) 2015-2016 RWTH Aachen University, Federal Republic of Germany
License Text http://spdx.org/licenses/BSD-3-Clause

Redistribution and use in source and binary forms, with or without modification,
are permitted provided that the following conditions are met:
* Redistributions of source code must retain the above copyright notice, this
* list of conditions and the following disclaimer.
* Redistributions in binary form must reproduce the above copyright notice, this
* list of conditions and the following disclaimer in the documentation and/or
* other materials provided with the distribution.
* Neither the name of the copyright holders nor the names of its contributors
* may be used to endorse or promote products derived from this software without
* specific prior written permission.

THIS SOFTWARE IS PROVIDED BY COPYRIGHT HOLDERS AND CONTRIBUTORS "AS IS" AND ANY
EXPRESS OR IMPLIED WARRANTIES, INCLUDING, BUT NOT LIMITED TO, THE IMPLIED
WARRANTIES OF MERCHANTABILITY AND FITNESS FOR A PARTICULAR PURPOSE ARE
DISCLAIMED. IN NO EVENT SHALL THE COPYRIGHT HOLDERS OR CONTRIBUTORS BE LIABLE
FOR ANY DIRECT, INDIRECT, INCIDENTAL, SPECIAL, EXEMPLARY, OR CONSEQUENTIAL
DAMAGES (INCLUDING, BUT NOT LIMITED TO, PROCUREMENT OF SUBSTITUTE GOODS OR
SERVICES; LOSS OF USE, DATA, OR PROFITS; OR BUSINESS INTERRUPTION) HOWEVER
CAUSED AND ON ANY THEORY OF LIABILITY, WHETHER IN CONTRACT, STRICT LIABILITY, OR
TORT (INCLUDING NEGLIGENCE OR OTHERWISE) ARISING IN ANY WAY OUT OF THE USE OF
THIS SOFTWARE, EVEN IF ADVISED OF THE POSSIBILITY OF SUCH DAMAGE.

Configuration scripts Generated by automake v-u
(GPL-3.0-with-autoconf-exception)

Copyright Statements
Copyright 1992-2016 Free Software Foundation, Inc.

License Text http://spdx.org/licenses/GPL-3.0-with-autoconf-exception.html

Configuration validation subroutine script.timestamp='2016-11-04'
This file is free software; you can redistribute it and/or modify it under the
terms of the GNU General Public License as published by the Free Software
Foundation; either version 3 of the License, or (at your option) any later
version.This program is distributed in the hope that it will be useful, but
WITHOUT ANY WARRANTY; without even the implied warranty of MERCHANTABILITY or
FITNESS FOR A PARTICULAR PURPOSE.  See the GNU General Public License for more
details.

You should have received a copy of the GNU General Public License along with
this program; if not, see <http://www.gnu.org/licenses/>.

As a special exception to the GNU General Public License, if you distribute this
file as part of a program that contains a configuration script generated by
Autoconf, you may include it under the same distribution terms that you use for
the rest of that program.  This Exception is an additional permission under
section 7 of the GNU General Public License, version 3 ("GPLv3").

Please send patches to <config-patches@gnu.org>.

Configuration subroutine to validate and canonicalize a configuration type.
Supply the specified configuration type as an argument. If it is invalid, we
print an error message on stderr and exit with code 1.Otherwise, we print the
canonical config type on stdout and succeed.
You can get the latest version of this script
from:http://git.savannah.gnu.org/gitweb/?p=config.git;a=blob_plain;f=config.sub
This file is supposed to be the same for all GNU packages and recognize all the
CPU types, system types and aliases that are meaningful with *any* GNU software.
Each package is responsible for reporting which valid configurations it does not
support.  The user should be able to distinguish a failure to support a valid
configuration from a meaningless configuration.
The goal of this file is to map all the various variations of a given machine
specification into a single specification in the
form:CPU_TYPE-MANUFACTURER-OPERATING_SYSTEM
or in some cases, the newer four-part
form:CPU_TYPE-MANUFACTURER-KERNEL-OPERATING_SYSTEM. It is wrong to echo any
other type of specification.

f2c.h v-u (MIT)

Copyright Statements
Copyright 1990 - 1997 by AT&amp;T, Lucent Technologies and Bellcore.

License Text http://spdx.org/licenses/MIT

Permission is hereby granted, free of charge, to any person obtaining a copy of
this software and associated documentation files (the "Software"), to deal in
the Software without restriction, including without limitation the rights to
use, copy, modify, merge, publish, distribute, sublicense, and/or sell copies of
the Software, and to permit persons to whom the Software is furnished to do so,
subject to the following conditions:
The above copyright notice and this permission notice shall be included in all
copies or substantial portions of the Software.

THE SOFTWARE IS PROVIDED "AS IS", WITHOUT WARRANTY OF ANY KIND, EXPRESS OR
IMPLIED, INCLUDING BUT NOT LIMITED TO THE WARRANTIES OF MERCHANTABILITY, FITNESS
FOR A PARTICULAR PURPOSE AND NON-INFRINGEMENT. IN NO EVENT SHALL THE AUTHORS OR
COPYRIGHT HOLDERS BE LIABLE FOR ANY CLAIM, DAMAGES OR OTHER LIABILITY, WHETHER
IN AN ACTION OF CONTRACT, TORT OR OTHERWISE, ARISING FROM, OUT OF OR IN
CONNECTION WITH THE SOFTWARE OR THE USE OR OTHER DEALINGS IN THE SOFTWARE.

flame-blis v0.8.1 (BSD-3-Clause)

Attribution Statements

NOTE: Portions of this project's code are copyrighted by The University of Texas
at Austin while other portions are copyrighted by
Advanced Micro Devices, Inc. with some overlap. Please see file-level license
headers for file-specific copyright info.

Copyright Statements
Copyright (C) 2018, Advanced Micro Devices, Inc.
Copyright (C) 2014, The University of Texas at Austin

License Text http://spdx.org/licenses/BSD-3-Clause

Redistribution and use in source and binary forms, with or without modification,
are permitted provided that the following conditions are met:
* Redistributions of source code must retain the above copyright notice, this
* list of conditions and the following disclaimer.
* Redistributions in binary form must reproduce the above copyright notice, this
* list of conditions and the following disclaimer in the documentation and/or
* other materials provided with the distribution.
* Neither the name of the copyright holders nor the names of its contributors
* may be used to endorse or promote products derived from this software without
* specific prior written permission.

THIS SOFTWARE IS PROVIDED BY COPYRIGHT HOLDERS AND CONTRIBUTORS "AS IS" AND ANY
EXPRESS OR IMPLIED WARRANTIES, INCLUDING, BUT NOT LIMITED TO, THE IMPLIED
WARRANTIES OF MERCHANTABILITY AND FITNESS FOR A PARTICULAR PURPOSE ARE
DISCLAIMED. IN NO EVENT SHALL THE COPYRIGHT HOLDERS OR CONTRIBUTORS BE LIABLE
FOR ANY DIRECT, INDIRECT, INCIDENTAL, SPECIAL, EXEMPLARY, OR CONSEQUENTIAL
DAMAGES (INCLUDING, BUT NOT LIMITED TO, PROCUREMENT OF SUBSTITUTE GOODS OR
SERVICES; LOSS OF USE, DATA, OR PROFITS; OR BUSINESS INTERRUPTION) HOWEVER
CAUSED AND ON ANY THEORY OF LIABILITY, WHETHER IN CONTRACT, STRICT LIABILITY, OR
TORT (INCLUDING NEGLIGENCE OR OTHERWISE) ARISING IN ANY WAY OUT OF THE USE OF
THIS SOFTWARE, EVEN IF ADVISED OF THE POSSIBILITY OF SUCH DAMAGE.

flame-libflame v-u (BSD-3-Clause)

Attribution Statements
Select parts of libflame's f2c implementation were taken from:
https://github.com/juanjosegarciaripoll/f2c
which uses the following license:
------
Copyright (C) 1990 - 1997 by AT&amp;T, Lucent Technologies and Bellcore.

Permission to use, copy, modify, and distribute this software
and its documentation for any purpose and without fee is hereby
granted, provided that the above copyright notice appear in all
copies and that both that the copyright notice and this
permission notice and warranty disclaimer appear in supporting
documentation, and that the names of AT&amp;T, Bell Laboratories,
Lucent or Bellcore or any of their entities not be used in
advertising or publicity pertaining to distribution of the
software without specific, written prior permission.
AT&amp;T, Lucent and Bellcore disclaim all warranties with regard to
this software, including all implied warranties of
merchantability and fitness.  In no event shall AT&amp;T, Lucent or
Bellcore be liable for any special, indirect or consequential
damages or any damages whatsoever resulting from loss of use,
data or profits, whether in an action of contract, negligence or
other tortious action, arising out of or in connection with the
use or performance of this software.

------
Copyright Statements
Copyright (C) 2014, The University of Texas at Austin
Copyright (C) 1990 - 1997 by AT&amp;T, Lucent Technologies and Bellcore.

License Text http://spdx.org/licenses/BSD-3-Clause

Redistribution and use in source and binary forms, with or without modification,
are permitted provided that the following conditions are met:
* Redistributions of source code must retain the above copyright notice, this
* list of conditions and the following disclaimer.
* Redistributions in binary form must reproduce the above copyright notice, this
* list of conditions and the following disclaimer in the documentation and/or
* other materials provided with the distribution.
* Neither the name of the copyright holders nor the names of its contributors
* may be used to endorse or promote products derived from this software without
* specific prior written permission.

THIS SOFTWARE IS PROVIDED BY COPYRIGHT HOLDERS AND CONTRIBUTORS "AS IS" AND ANY
EXPRESS OR IMPLIED WARRANTIES, INCLUDING, BUT NOT LIMITED TO, THE IMPLIED
WARRANTIES OF MERCHANTABILITY AND FITNESS FOR A PARTICULAR PURPOSE ARE
DISCLAIMED. IN NO EVENT SHALL THE COPYRIGHT HOLDERS OR CONTRIBUTORS BE LIABLE
FOR ANY DIRECT, INDIRECT, INCIDENTAL, SPECIAL, EXEMPLARY, OR CONSEQUENTIAL
DAMAGES (INCLUDING, BUT NOT LIMITED TO, PROCUREMENT OF SUBSTITUTE GOODS OR
SERVICES; LOSS OF USE, DATA, OR PROFITS; OR BUSINESS INTERRUPTION) HOWEVER
CAUSED AND ON ANY THEORY OF LIABILITY, WHETHER IN CONTRACT, STRICT LIABILITY, OR
TORT (INCLUDING NEGLIGENCE OR OTHERWISE) ARISING IN ANY WAY OUT OF THE USE OF
THIS SOFTWARE, EVEN IF ADVISED OF THE POSSIBILITY OF SUCH DAMAGE

flame-libflame v3.1 (BSD-3-Clause)

Attribution Statements
Select parts of libflame's f2c implementation were taken from:
https://github.com/juanjosegarciaripoll/f2c
which uses the following license:
------
Copyright (C) 1990 - 1997 by AT&amp;T, Lucent Technologies and Bellcore.

Permission to use, copy, modify, and distribute this software
and its documentation for any purpose and without fee is hereby
granted, provided that the above copyright notice appear in all
copies and that both that the copyright notice and this
permission notice and warranty disclaimer appear in supporting
documentation, and that the names of AT&amp;T, Bell Laboratories,
Lucent or Bellcore or any of their entities not be used in
advertising or publicity pertaining to distribution of the
software without specific, written prior permission.
AT&amp;T, Lucent and Bellcore disclaim all warranties with regard to
this software, including all implied warranties of
merchantability and fitness.  In no event shall AT&amp;T, Lucent or
Bellcore be liable for any special, indirect or consequential
damages or any damages whatsoever resulting from loss of use,
data or profits, whether in an action of contract, negligence or
other tortious action, arising out of or in connection with the
use or performance of this software.
------
Copyright Statements
Copyright (C) 2014, The University of Texas at Austin
Copyright (C) 1990 - 1997 by AT&amp;T, Lucent Technologies and Bellcore.

License Text http://spdx.org/licenses/BSD-3-Clause

Redistribution and use in source and binary forms, with or without modification,
are permitted provided that the following conditions are met:
* Redistributions of source code must retain the above copyright notice, this
* list of conditions and the following disclaimer.
* Redistributions in binary form must reproduce the above copyright notice, this
* list of conditions and the following disclaimer in the documentation and/or
* other materials provided with the distribution.
* Neither the name of the copyright holders nor the names of its contributors
* may be used to endorse or promote products derived from this software without
* specific prior written permission.

THIS SOFTWARE IS PROVIDED BY COPYRIGHT HOLDERS AND CONTRIBUTORS "AS IS" AND ANY
EXPRESS OR IMPLIED WARRANTIES, INCLUDING, BUT NOT LIMITED TO, THE IMPLIED
WARRANTIES OF MERCHANTABILITY AND FITNESS FOR A PARTICULAR PURPOSE ARE
DISCLAIMED. IN NO EVENT SHALL THE COPYRIGHT HOLDERS OR CONTRIBUTORS BE LIABLE
FOR ANY DIRECT, INDIRECT, INCIDENTAL, SPECIAL, EXEMPLARY, OR CONSEQUENTIAL
DAMAGES (INCLUDING, BUT NOT LIMITED TO, PROCUREMENT OF SUBSTITUTE GOODS OR
SERVICES; LOSS OF USE, DATA, OR PROFITS; OR BUSINESS INTERRUPTION) HOWEVER
CAUSED AND ON ANY THEORY OF LIABILITY, WHETHER IN CONTRACT, STRICT LIABILITY, OR
TORT (INCLUDING NEGLIGENCE OR OTHERWISE) ARISING IN ANY WAY OUT OF THE USE OF
THIS SOFTWARE, EVEN IF ADVISED OF THE POSSIBILITY OF SUCH DAMAGE

reference-lapack-lapack v3.10.0 (BSD-3-Clause)

Copyright Statements
Copyright (c) 1992-2017 The University of Tennessee and The University of
Tennessee Research Foundation.  All rights  reserved.
Copyright (c) 2000-2017 The University of California Berkeley. All rights
reserved.
Copyright (c) 2006-2017 The University of Colorado Denver.  All rights reserved.

License Text https://spdx.org/licenses/BSD-3-Clause.html

Redistribution and use in source and binary forms, with or without modification,
are permitted provided that the following conditions are met:
*Redistributions of source code must retain the above copyright notice, this
list of conditions and the following disclaimer.
*Redistributions in binary form must reproduce the above copyright notice, this
list of conditions and the following disclaimer listed in this license in the
documentation and/or other materials
provided with the distribution.
*Neither the name of the copyright holders nor the names of its contributors may
be used to endorse or promote products derived from this software without
specific prior written permission.
The copyright holders provide no reassurances that the source code provided does
not infringe any patent, copyright, or any other intellectual property rights of
third parties.  The copyright holders
disclaim any liability to any recipient for claims brought against recipient by
any third party for infringement of that parties intellectual property rights.

THIS SOFTWARE IS PROVIDED BY THE COPYRIGHT HOLDERS AND CONTRIBUTORS "AS IS" AND
ANY EXPRESS OR IMPLIED WARRANTIES, INCLUDING, BUT NOT LIMITED TO, THE IMPLIED
WARRANTIES OF MERCHANTABILITY AND FITNESS FOR A PARTICULAR PURPOSE ARE
DISCLAIMED. IN NO EVENT SHALL THE COPYRIGHT OWNER OR CONTRIBUTORS BE LIABLE FOR
ANY DIRECT, INDIRECT, INCIDENTAL,
SPECIAL, EXEMPLARY, OR CONSEQUENTIAL DAMAGES (INCLUDING, BUT NOT LIMITED TO,
PROCUREMENT OF SUBSTITUTE GOODS OR SERVICES; LOSS OF USE, DATA, OR PROFITS; OR
BUSINESS INTERRUPTION) HOWEVER CAUSED AND ON ANY THEORY OF LIABILITY, WHETHER IN
CONTRACT, STRICT LIABILITY, OR TORT (INCLUDING NEGLIGENCE OR OTHERWISE) ARISING
IN ANY WAY OUT OF THE USE
OF THIS SOFTWARE, EVEN IF ADVISED OF THE POSSIBILITY OF SUCH DAMAGE.

reference-lapack-lapack v3.11.0 (BSD-3-Clause)

Copyright Statements
Copyright (c) 1992-2017 The University of Tennessee and The University of
Tennessee Research Foundation.  All rights  reserved.
<<<<<<< HEAD
Copyright (c) 2000-2017 The University of California Bereley. All rights
=======
Copyright (c) 2000-2017 The University of California Berkeley. All rights
>>>>>>> 8545bc6f
reserved.
Copyright (c) 2006-2017 The University of Colorado Denver.  All rights reserved.

License Text https://spdx.org/licenses/BSD-3-Clause.html

Redistribution and use in source and binary forms, with or without modification,
are permitted provided that the following conditions are met:
*Redistributions of source code must retain the above copyright notice, this
list of conditions and the following disclaimer.
*Redistributions in binary form must reproduce the above copyright notice, this
list of conditions and the following disclaimer listed in this license in the
documentation and/or other materials
provided with the distribution.
*Neither the name of the copyright holders nor the names of its contributors may
be used to endorse or promote products derived from this software without
specific prior written permission.
The copyright holders provide no reassurances that the source code provided does
not infringe any patent, copyright, or any other intellectual property rights of
third parties.  The copyright holders
disclaim any liability to any recipient for claims brought against recipient by
any third party for infringement of that parties intellectual property rights.

THIS SOFTWARE IS PROVIDED BY THE COPYRIGHT HOLDERS AND CONTRIBUTORS "AS IS" AND
ANY EXPRESS OR IMPLIED WARRANTIES, INCLUDING, BUT NOT LIMITED TO, THE IMPLIED
WARRANTIES OF MERCHANTABILITY AND FITNESS FOR A PARTICULAR PURPOSE ARE
DISCLAIMED. IN NO EVENT SHALL THE COPYRIGHT OWNER OR CONTRIBUTORS BE LIABLE FOR
ANY DIRECT, INDIRECT, INCIDENTAL,
SPECIAL, EXEMPLARY, OR CONSEQUENTIAL DAMAGES (INCLUDING, BUT NOT LIMITED TO,
PROCUREMENT OF SUBSTITUTE GOODS OR SERVICES; LOSS OF USE, DATA, OR PROFITS; OR
BUSINESS INTERRUPTION) HOWEVER CAUSED AND ON ANY THEORY OF LIABILITY, WHETHER IN
CONTRACT, STRICT LIABILITY, OR TORT (INCLUDING NEGLIGENCE OR OTHERWISE) ARISING
IN ANY WAY OUT OF THE USE
OF THIS SOFTWARE, EVEN IF ADVISED OF THE POSSIBILITY OF SUCH DAMAGE.

reference-lapack-lapack v3.4.2 (BSD-3-Clause)

Copyright Statements
Copyright could not be found.

License Text https://spdx.org/licenses/BSD-3-Clause.html

Redistribution and use in source and binary forms, with or without modification,
are permitted provided that the following conditions are met:
&bull; Redistributions of source code must retain the above copyright notice,
this list of conditions and the following disclaimer.
&bull; Redistributions in binary form must reproduce the above copyright notice,
this list of conditions and the following disclaimer in the documentation and/or
other materials provided with the distribution.
&bull; Neither the name of the Intel Corporation nor the names of its
contributors may be used to endorse or promote products derived from this
software without specific prior written permission.

THIS SOFTWARE IS PROVIDED BY THE COPYRIGHT HOLDERS AND CONTRIBUTORS "AS IS" AND
ANY EXPRESS OR IMPLIED WARRANTIES, INCLUDING, BUT NOT LIMITED TO, THE IMPLIED
WARRANTIES OF MERCHANTABILITY AND FITNESS FOR A PARTICULAR PURPOSE ARE
DISCLAIMED. IN NO EVENT SHALL THE INTEL OR CONTRIBUTORS BE LIABLE FOR ANY
DIRECT, INDIRECT, INCIDENTAL, SPECIAL, EXEMPLARY, OR CONSEQUENTIAL DAMAGES
(INCLUDING, BUT NOT LIMITED TO, PROCUREMENT OF SUBSTITUTE GOODS OR SERVICES;
LOSS OF USE, DATA, OR PROFITS; OR BUSINESS INTERRUPTION) HOWEVER CAUSED AND ON
ANY THEORY OF LIABILITY, WHETHER IN CONTRACT, STRICT LIABILITY, OR TORT
(INCLUDING NEGLIGENCE OR OTHERWISE) ARISING IN ANY WAY OUT OF THE USE OF THIS
SOFTWARE, EVEN IF ADVISED OF THE POSSIBILITY OF SUCH DAMAGE.
EXPORT LAWS: THIS LICENSE ADDS NO RESTRICTIONS TO THE EXPORT LAWS OF YOUR
JURISDICTION. It is licensee's responsibility to comply with any export
regulations applicable in licensee's jurisdiction. Under CURRENT (May 2000) U.S.
export regulations this software is eligible for export from the U.S. and can be
downloaded by or otherwise exported or reexported worldwide EXCEPT to U.S.
embargoed destinations which include Cuba, Iraq, Libya, North Korea, Iran,
Syria, Sudan, Afghanistan and any other country to which the U.S. has embargoed
<<<<<<< HEAD
goods and seices.
=======
goods and services.
>>>>>>> 8545bc6f

reference-lapack-lapack v3.9.0 (BSD-3-Clause)

Copyright Statements
Copyright (c) 1992-2017 The University of Tennessee and The University of
Tennessee Research Foundation.  All rights  reserved.
Copyright (c) 2000-2017 The University of California Berkeley. All rights
reserved.
Copyright (c) 2006-2017 The University of Colorado Denver.  All rights reserved.

License Text https://spdx.org/licenses/BSD-3-Clause.html

Redistribution and use in source and binary forms, with or without modification,
are permitted provided that the following conditions are met:
*Redistributions of source code must retain the above copyright notice, this
list of conditions and the following disclaimer.
*Redistributions in binary form must reproduce the above copyright notice, this
list of conditions and the following disclaimer listed in this license in the
documentation and/or other materials
provided with the distribution.
*Neither the name of the copyright holders nor the names of its contributors may
be used to endorse or promote products derived from this software without
specific prior written permission.
The copyright holders provide no reassurances that the source code provided does
not infringe any patent, copyright, or any other intellectual property rights of
third parties.  The copyright holders
disclaim any liability to any recipient for claims brought against recipient by
any third party for infringement of that parties intellectual property rights.

THIS SOFTWARE IS PROVIDED BY THE COPYRIGHT HOLDERS AND CONTRIBUTORS "AS IS" AND
ANY EXPRESS OR IMPLIED WARRANTIES, INCLUDING, BUT NOT LIMITED TO, THE IMPLIED
WARRANTIES OF MERCHANTABILITY AND FITNESS FOR A PARTICULAR PURPOSE ARE
DISCLAIMED. IN NO EVENT SHALL THE COPYRIGHT OWNER OR CONTRIBUTORS BE LIABLE FOR
ANY DIRECT, INDIRECT, INCIDENTAL,
SPECIAL, EXEMPLARY, OR CONSEQUENTIAL DAMAGES (INCLUDING, BUT NOT LIMITED TO,
PROCUREMENT OF SUBSTITUTE GOODS OR SERVICES; LOSS OF USE, DATA, OR PROFITS; OR
BUSINESS INTERRUPTION) HOWEVER CAUSED AND ON ANY THEORY OF LIABILITY, WHETHER IN
CONTRACT, STRICT LIABILITY, OR TORT (INCLUDING NEGLIGENCE OR OTHERWISE) ARISING
IN ANY WAY OUT OF THE USE
OF THIS SOFTWARE, EVEN IF ADVISED OF THE POSSIBILITY OF SUCH DAMAGE.

texinfo v2013-02-01.11 (GPL 3 w/tex exception)

Copyright Statements
Copyright 1985, 1986, 1988, 1990, 1991, 1992, 1993, 1994, 1995,1996, 1997, 1998,
1999, 2000, 2001, 2002, 2003, 2004, 2005, 2006, 2007, 2008, 2009, 2010, 2011,
2012, 2013 Free Software Foundation, Inc.

License Text
This texinfo.tex file is free software: you can redistribute it and/or modify it
under the terms of the GNU General Public License as published by the Free
Software Foundation, either version 3 of the License, or (at your option) any
later version.
This texinfo.tex file is distributed in the hope that it will be useful, but
WITHOUT ANY WARRANTY; without even the implied warranty of MERCHANTABILITY or
FITNESS FOR A PARTICULAR PURPOSE.  See the GNU General Public License for more
details.You should have received a copy of the GNU General Public License along
with this program.  If not, see <http://www.gnu.org/licenses/>.
As a special exception, when this file is read by TeX when processing a Texinfo
source document, you may use the result without restriction. This Exception is
an additional permission under section 7 of the GNU General Public License,
version 3 ("GPLv3").
Please try the latest version of texinfo.tex before submitting bug reports; you
can get the latest version from: http://ftp.gnu.org/gnu/texinfo/ (the Texinfo
release area), or
<<<<<<< HEAD
http://ftpmirror.gg/texinfo/ (same, via a mirror), or
=======
http://ftpmirror.gnu.org/texinfo/ (same, via a mirror), or
>>>>>>> 8545bc6f
http://www.gnu.org/software/texinfo/ (the Texinfo home page) The texinfo.tex in
any given distribution could well be out
of date, so if that's what you're using, please check.
Send bug reports to bug-texinfo@gnu.org.  Please include including a complete
document in each bug report with which we can reproduce the problem.  Patches
are, of course, greatly appreciated.
To process a Texinfo manual with TeX, it's most reliable to use the texi2dvi
shell script that comes with the distribution.  For a simple manual foo.texi,
however, you can get away with this:
tex foo.texi
texindex foo.??
tex foo.texi
tex foo.texi
dvips foo.dvi -o  # or whatever; this makes foo.ps.
The extra TeX runs get the cross-reference information correct. Sometimes one
run after texindex suffices, and sometimes you need more than two; texi2dvi does
it as many times as necessary.
It is possible to adapt texinfo.tex for other languages, to some extent.  You
can get the existing language-specific files from the full Texinfo distribution.
The GNU Texinfo home page is http://www.gnu.org/software/texinfo.<|MERGE_RESOLUTION|>--- conflicted
+++ resolved
@@ -1,12 +1,7 @@
 This summary and the license information provided below is for reference
 purposes and is not intended to be a comprehensive list of all copyright notices
-<<<<<<< HEAD
-or license terms and conditions applicable to AOCL-LAPACK Library version 5.0.
-Please refer to the source code files in AOCL-LAPACK Library version 5.0 for all
-=======
 or license terms and conditions applicable to LAPACK Library version 5.1.
 Please refer to the source code files in AOCL-LAPACK Library version 5.1 for all
->>>>>>> 8545bc6f
 copyrights and licenses.
 
 AMD copyrighted code (BSD-3-clause)
@@ -384,11 +379,7 @@
 Copyright Statements
 Copyright (c) 1992-2017 The University of Tennessee and The University of
 Tennessee Research Foundation.  All rights  reserved.
-<<<<<<< HEAD
-Copyright (c) 2000-2017 The University of California Bereley. All rights
-=======
 Copyright (c) 2000-2017 The University of California Berkeley. All rights
->>>>>>> 8545bc6f
 reserved.
 Copyright (c) 2006-2017 The University of Colorado Denver.  All rights reserved.
 
@@ -458,11 +449,7 @@
 downloaded by or otherwise exported or reexported worldwide EXCEPT to U.S.
 embargoed destinations which include Cuba, Iraq, Libya, North Korea, Iran,
 Syria, Sudan, Afghanistan and any other country to which the U.S. has embargoed
-<<<<<<< HEAD
-goods and seices.
-=======
 goods and services.
->>>>>>> 8545bc6f
 
 reference-lapack-lapack v3.9.0 (BSD-3-Clause)
 
@@ -528,11 +515,7 @@
 Please try the latest version of texinfo.tex before submitting bug reports; you
 can get the latest version from: http://ftp.gnu.org/gnu/texinfo/ (the Texinfo
 release area), or
-<<<<<<< HEAD
-http://ftpmirror.gg/texinfo/ (same, via a mirror), or
-=======
 http://ftpmirror.gnu.org/texinfo/ (same, via a mirror), or
->>>>>>> 8545bc6f
 http://www.gnu.org/software/texinfo/ (the Texinfo home page) The texinfo.tex in
 any given distribution could well be out
 of date, so if that's what you're using, please check.
