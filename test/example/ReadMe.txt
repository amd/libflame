--- conflicted
+++ resolved
@@ -20,14 +20,9 @@
         eg:
         ```
         cmake . -DEXT_BLAS_LIBRARY_DEPENDENCY_PATH=../../lib/ -DEXT_LAPACK_LIBRARY_PATH=../../lib 
-<<<<<<< HEAD
-        -DEXT_BLAS_LIBNAME=libblis-mt.a -DEXT_LAPACK_LIBNAME=libflame.a
-        --DEXT_FLAME_HEADER_PATH=../../include/
-=======
         -DAOCLUTILS_LIBRARY_PATH=/home/usr/aoclutils-install/lib 
 	-DEXT_BLAS_LIBNAME=libblis-mt.a -DEXT_LAPACK_LIBNAME=libflame.a
         -DEXT_FLAME_HEADER_PATH=../../include/
->>>>>>> da18bca7
         ```
 
 3. Compile the sample application
