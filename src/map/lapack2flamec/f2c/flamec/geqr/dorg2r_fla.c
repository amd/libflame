--- conflicted
+++ resolved
@@ -6,7 +6,6 @@
 */
 
 #include "FLA_f2c.h" /* Table of constant values */
-
 static integer c__1 = 1;
 /* > \brief \b DORG2R generates all or part of the orthogonal matrix Q from a QR factorization determined by s geqrf (unblocked algorithm). */
 /* =========== DOCUMENTATION =========== */
@@ -140,16 +139,10 @@
     /* System generated locals */
     integer a_dim1, a_offset, i__1, i__2;
     doublereal d__1;
-    integer i;
-    doublereal *dx;
     /* Local variables */
     integer i__, j, l;
     extern /* Subroutine */
-<<<<<<< HEAD
-    int dscal_(integer *, doublereal *, doublereal *, integer *), dlarf_(char *, integer *, integer *, doublereal *, integer *, doublereal *, doublereal *, integer *, doublereal *), xerbla_(char *, integer *);
-=======
     int fla_dscal(integer *, doublereal *, doublereal *, integer *), dscal_(integer *, doublereal *, doublereal *, integer *), dlarf_(char *, integer *, integer *, doublereal *, integer *, doublereal *, doublereal *, integer *, doublereal *), xerbla_(const char *srname, const integer *info, ftnlen srname_len);
->>>>>>> da18bca7
     /* Test the input arguments */
     /* Parameter adjustments */
     a_dim1 = *lda;
@@ -223,7 +216,7 @@
         
 	if (i__ < *m)
         {
-	    fla_dscal(&i__1, &d__1, &a[i__ + 1 + i__ * a_dim1], &c__1);
+	        fla_dscal(&i__1, &d__1, &a[i__ + 1 + i__ * a_dim1], &c__1);
         }
         else
         {
