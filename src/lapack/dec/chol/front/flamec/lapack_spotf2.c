--- conflicted
+++ resolved
@@ -22,14 +22,10 @@
 
     /* Builtin functions */
     double sqrt(doublereal);
-<<<<<<< HEAD
-
-=======
 #ifndef FLA_ENABLE_AOCL_BLAS
 	int xerbla_(const char *srname, const integer *info, ftnlen srname_len);
 	logical lsame_(char *ca, char *cb, integer a, integer b);
 #endif
->>>>>>> da18bca7
     /* Local variables */
     integer j;
     real ajj;
