--- conflicted
+++ resolved
@@ -25,15 +25,6 @@
                                    integer *ipiv, integer *info );
 integer   FLA_LU_piv_small_d_var2( integer *m, integer *n, doublereal *a, integer *lda,
                                    integer *ipiv, integer *info );
-<<<<<<< HEAD
-integer   FLA_LU_piv_small_z_var0( integer *m, integer *n, dcomplex *a, integer *lda,
-                                   integer *ipiv, integer *info);
-integer   FLA_LU_piv_z_var0(integer *m, integer *n, doublecomplex *a, integer *lda,
-                            integer *ipiv, integer *info);
-integer   FLA_LU_piv_z_var1_parallel( integer *m, integer *n, doublecomplex *a, integer *lda,
-                            integer *ipiv, integer *info);
-
-=======
 int   FLA_LU_piv_small_z_var0( integer *m, integer *n, dcomplex *a, integer *lda,
                                    integer *ipiv, integer *info);
 int   FLA_LU_piv_z_var0(integer *m, integer *n, dcomplex *a, integer *lda, integer *ipiv, integer *info);
@@ -42,14 +33,13 @@
                                    integer *ipiv, integer *info );
 integer   FLA_LU_piv_small_s_var1( integer *m, integer *n, real *a, integer *lda,
                                    integer *ipiv, integer *info );
->>>>>>> da18bca7
 
 
 FLA_Error FLA_LU_piv_solve( FLA_Obj A, FLA_Obj p, FLA_Obj B, FLA_Obj X );
 
 FLA_Error FLASH_LU_piv_solve( FLA_Obj A, FLA_Obj p, FLA_Obj B, FLA_Obj X );
 
-integer lapack_cgetf2(integer *m, integer *n, complex *a, integer *lda,
+integer lapack_cgetf2(integer *m, integer *n, scomplex *a, integer *lda,
 	 integer *ipiv, integer *info);
 integer lapack_cgetrf(integer *m, integer *n, scomplex *a, integer *lda,
 	 integer *ipiv, integer *info);
