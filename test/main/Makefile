--- conflicted
+++ resolved
@@ -10,11 +10,7 @@
 RM_RF          := rm -rf
 OMP_LIB        := -fopenmp
 CPPFLAGS       :=
-<<<<<<< HEAD
-CFLAGS         := -std=c11 -D_GNU_SOURCE -O2 -Wall -Wno-comment ${OMP_LIB}
-=======
 CFLAGS         := -std=c11 -D_GNU_SOURCE -O2 -Wall -Wno-unused-function -Wno-comment ${OMP_LIB}
->>>>>>> 0d96c3f6
 LDFLAGS        := -lstdc++ -lm -lpthread $(OMP_LIB)
 
 #
