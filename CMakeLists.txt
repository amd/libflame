--- conflicted
+++ resolved
@@ -1,20 +1,12 @@
 ##Copyright (C) 2023-2025, Advanced Micro Devices, Inc. All rights reserved.##
 
-<<<<<<< HEAD
-cmake_minimum_required(VERSION 3.22.0)
-=======
 cmake_minimum_required(VERSION 3.26.0)
->>>>>>> 8545bc6f
 
 # Reading program version from file
 file(STRINGS "so_version" VERSION_DATA)
 list(JOIN VERSION_DATA "." PROJ_VERSION)
 
-<<<<<<< HEAD
-string(APPEND LIBS_LINK_FLAGS "-lpthread ")
-=======
 string(APPEND LIBS_LINK_FLAGS "-lpthread -lm ")
->>>>>>> 8545bc6f
 
 if(WIN32)
 	project(AOCL-LibFLAME-Win VERSION ${PROJ_VERSION})
@@ -1041,10 +1033,6 @@
 
 		find_library(LIBIOMP ${EXT_OPENMP_LIB} ${EXT_OPENMP_PATH} NO_DEFAULT_PATH)
         	message("User provided OpenMP library path ${LIBIOMP}")
-<<<<<<< HEAD
-
-=======
->>>>>>> 8545bc6f
 		
 		target_link_libraries(${PROJECT_NAME}  ${LIBIOMP})
 
@@ -1375,23 +1363,9 @@
 endif()
 
 
-<<<<<<< HEAD
-
-# Configuration for pkg-config
-if(BUILD_SHARED_LIBS)
-	# Get the path of directory containing the aoclutils lib
-	cmake_path(GET LIBAOCLUTILS_LIBRARY_PATH PARENT_PATH LIBAOCLUTILS_LIBRARY_DIR)
-	string(APPEND LIBS_LINK_FLAGS "-L${LIBAOCLUTILS_LIBRARY_DIR} -laoclutils ")
-endif()
-
-set(flamelib ${PROJECT_NAME})
-configure_file(flame.pc.in flame.pc @ONLY)
-install(FILES ${CMAKE_BINARY_DIR}/flame.pc DESTINATION ${CMAKE_INSTALL_PREFIX}/share/pkgconfig)
-=======
 set(REQ_PKG_LIB ${PROJECT_NAME})
 configure_file(aocl-lapack.pc.in flame.pc @ONLY)
 install(FILES ${CMAKE_BINARY_DIR}/flame.pc DESTINATION ${CMAKE_INSTALL_PREFIX}/lib/pkgconfig)
->>>>>>> 8545bc6f
 
 # To View Added Definitions and C Flags
 get_directory_property( DirDefs COMPILE_DEFINITIONS )
