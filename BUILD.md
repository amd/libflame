--- conflicted
+++ resolved
@@ -1,29 +1,10 @@
 # STEPS TO COMPILE AOCL-LAPACK USING CMAKE
-<<<<<<< HEAD
-## 1. Generating AOCL-LAPACK library  
-    Create a new build directory e.g. build1 
-        mkdir build1;
-        cd build1;
-
-    Use the following command to configure project
-        GCC:
-        -----------
-        With LP64
-            cmake ../ -DENABLE_AMD_FLAGS=ON -DCMAKE_INSTALL_PREFIX=<path> 
-        With ILP64
-            cmake ../ -DENABLE_ILP64=ON -DENABLE_AMD_FLAGS=ON -DCMAKE_INSTALL_PREFIX=<path>
-     
-	Note: Use -DCMAKE_C_COMPILER flag to set the compiler
-            -DCMAKE_C_COMPILER=gcc OR 
-            export CC=gcc
-=======
 ## 1. Generating AOCL-LAPACK library
 
 Create a new build directory e.g. build1
         
     mkdir build1
     cd build1
->>>>>>> 0d96c3f6
 
 Use the following command to configure project
 
@@ -60,17 +41,9 @@
         
     cmake --build . -j OR make -j
 
-<<<<<<< HEAD
-    Compile library using following command. This will generate libflame.a/libflame.so library in the lib directory
-        cmake --build . -j OR make -j
-=======
 Install the library
 
     make install
->>>>>>> 0d96c3f6
-
-    Install the library
-        make install
 
 Linking with AOCL-BLAS
 ------------------------------------
@@ -128,32 +101,6 @@
 
 ## 2. Building main Test and AOCL_FLA_PROGRESS Test Suite
 In order to build tests an additional flag, BUILD_TEST, must be set ON
-<<<<<<< HEAD
-        -DBUILD_TEST=ON -DCMAKE_EXT_BLAS_LIBRARY_DEPENDENCY_PATH="<path to blas library>" -DEXT_BLAS_LIBNAME=blas_lib_name
-        -DBLAS_HEADER_PATH="<path to AOCL-BLAS header file blis.h>" 
-        -DLIBAOCLUTILS_LIBRARY_PATH="<full path to AOCL-Utils library including library file>"
-    
-This will enable aocl progress feature tests and main test suite. It will generate test_libFLAME_aocl , test_lapack.x executables in the respective directories.
-Note: Building tests require path to AOCL-Utils library and an external blas library. Refer to Readme in respective test suite directory for more details
-Recomended to use AOCL-BLAS sharedlib with AOCL-LAPACK sharedlib
-
-## 3 Building Legacy test and Netlib test
-    # 1. To build Legacy test suite use 
-     -DBUILD_LEGACY_TEST=ON -DCMAKE_EXT_BLAS_LIBRARY_DEPENDENCY_PATH=<"path to blas library" -DEXT_BLAS_LIBNAME=blas_lib_name
-    -DBLAS_HEADER_PATH="<path to AOCL-BLAS header file blis.h>" 
-    -DLIBAOCLUTILS_LIBRARY_PATH="<full path to AOCL-Utils library including library file>" 
-
-    Note: On Windows, to build and run legacy test suite, a separate macro flag is enabled during AOCL-LAPACK library build because of certain constraints in legacy test suite.
-    # 2. To Build Netlib-test add -DBUILD_NETLIB_TEST=ON along with cmake commands.
-        note: Windows requires running create_new_testdir.bat script before running netlib test
-
-## 4. ENABLE TRACE and LOGS
-    User may also enable trace and logs by passing
-        -DENABLE_AOCL_DTL=[OPTION]
-    along with setting the value of Macros AOCL_DTL_TRACE_ENABLE and AOCL_DTL_LOG_ENABLE to 1 in file libflame/src/aocl_dtl/aocldtlcf.h 
-    e.g.
-        cmake ../ -DENABLE_ILP64=OFF -DENABLE_AMD_FLAGS=ON -DBUILD_TEST=ON -DENABLE_AOCL_DTL=[DTL_OPTION] -DCMAKE_EXT_BLAS_LIBRARY_DEPENDENCY_PATH="<path to blas library>" -DEXT_BLAS_LIBNAME=<BLAS_lib_name> -DCMAKE_INSTALL_PREFIX=<path> -DBLAS_HEADER_PATH="<path to AOCL-BLAS header file blis.h>" -DLIBAOCLUTILS_LIBRARY_PATH="<full path to AOCL-Utils library including library file>"
-=======
 
     -DBUILD_TEST=ON 
     -DCMAKE_EXT_BLAS_LIBRARY_DEPENDENCY_PATH="<path to blas library>" 
@@ -181,7 +128,6 @@
 Note: On Windows, to build and run legacy test suite, a separate macro flag is enabled during AOCL-LAPACK library build because of certain constraints in legacy test suite.
     
 #### 2. To Build Netlib-test add `-DBUILD_NETLIB_TEST=ON` along with cmake commands.
->>>>>>> 0d96c3f6
         
 Note: Windows requires running create_new_testdir.bat script before running netlib test
 
@@ -217,23 +163,6 @@
 	3. "LOG" to ENABLE LOGS
 	4. "OFF" to Disable trace and log, if -DENABLE_AOCL_DTL is not passed with the cmake command, DTL is turned off
 
-<<<<<<< HEAD
-## 5. Using an external Lapack library to run tests
-    In order to run tests on an external lapack library an additional option 
-    -DEXT_LAPACK_LIBRARY_PATH="path/to/external/lapack/library" and -DEXT_LAPACK_LIBNAME="NAME_OF_THE_LAPACK_LIB" can be passed. 
-    if the above options are left blank AOCL-LAPACK library will be used
-
-## 6. Linking with an external openmp library
-    In Order to link with an external openmp library user can pass 
-        -DEXT_OPENMP_PATH=<openmp lib path> -DEXT_OPENMP_LIB=<openmp lib name>
-    Note:   1. In order to use openmp from the system -DEXT_OPENMP_PATH is to be left blank
-            2. To link Intel OpenMP library,libiomp5.so, set following flag addtionally 
-                gcc
-                    -DCMAKE_C_FLAG="-fopenmp" 
-                aocc 
-                    -DCMAKE_C_FLAG="-fopenmp=libiomp5"
-            
-=======
 ## 6. Using an external Lapack library to run tests
 
 In order to run tests on an external lapack library an additional option
@@ -248,29 +177,11 @@
     - gcc: `-DCMAKE_C_FLAG="-fopenmp"`
     - aocc: `-DCMAKE_C_FLAG="-fopenmp=libiomp5"`
 
->>>>>>> 0d96c3f6
 
 ## 8. Using ctest
 Ctest is enabled when `-DBUILD_TEST=ON` OR `-DBUILD_LEGACY_TEST=ON` OR `-DBUILD_NETLIB_TEST=ON`
 To run ALL ctests together following command can be given.
     
-<<<<<<< HEAD
-    To run build from any location 
-        ctest --test-dir [BUILD_DIR]
-    Additionally --verbose can be added to print the output from the executable.
-    Example:
-        Following command can be used to run tests with regular expression neg_test
-            ctest --test-dir <build_dir> -R neg_test --verbose
-        on windows additional "-C Release"  is needed to run the test
-            ctest --test-dir <build_dir> -R neg_test -C Release --verbose
-    To list all the tests ctest --test-dir [BUILD_DIR] -N can be given
-
-## 8. ENABLE GCOV
-    In order to enable code coverage -DENABLE_GCOV can be passed during configuration.
-    After running the executable in the root directory run 
-        bash generate_code_coverage_html.sh. 
-    It will give you a prompt to view the code coverage of that particular application.
-=======
     ctest --test-dir [BUILD_DIR]
 
 To run a specific ctest following command can be given.
@@ -309,5 +220,4 @@
 When building the package using cmake, pkg-config metadata file for the library is generated in
 the location `{CMAKE_INSTALL_PREFIX}/share/pkgconfig/`. 
 - The pkg-config metadata file should be placed at a location recognized by pkg-config tool.
-- libblis should be installed along with it's pkg-config metadata file.
->>>>>>> 0d96c3f6
+- libblis should be installed along with it's pkg-config metadata file.